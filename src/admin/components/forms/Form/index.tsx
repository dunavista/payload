--- conflicted
+++ resolved
@@ -285,24 +285,8 @@
   const getDataByPath = useCallback((path: string) => getDataByPathFunc(contextRef.current.fields, path), [contextRef]);
   const getUnflattenedValues = useCallback(() => reduceFieldsToValues(contextRef.current.fields), [contextRef]);
 
-<<<<<<< HEAD
-  const createFormData = useCallback(() => {
-    const data = reduceFieldsToValues(contextRef.current.fields, true);
-
-    const file = data?.file;
-
-    if (file) {
-      delete data.file;
-    }
-
-    const dataToSerialize = {
-      _payload: JSON.stringify(data),
-      file,
-    };
-=======
   const createFormData = useCallback((overrides: any = {}) => {
     const data = reduceFieldsToValues(contextRef.current.fields);
->>>>>>> 0ba508a8
 
     const file = data?.file;
 
