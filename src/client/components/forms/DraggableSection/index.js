import React, { useState } from 'react';
import PropTypes from 'prop-types';
import AnimateHeight from 'react-animate-height';
import { Draggable } from 'react-beautiful-dnd';

import ActionPanel from './ActionPanel';
import SectionTitle from './SectionTitle';
import PositionPanel from './PositionPanel';
import Button from '../../elements/Button';
import FieldTypeGutter from '../FieldTypeGutter';
import RenderFields from '../RenderFields';


import './index.scss';

const baseClass = 'draggable-section';

const DraggableSection = (props) => {
  const {
    moveRow,
    addRow,
    removeRow,
    rowIndex,
    rowCount,
    parentPath,
    fieldSchema,
    singularLabel,
    blockType,
    fieldTypes,
    customComponentsPath,
    toggleRowCollapse,
    id,
    positionPanelVerticalAlignment,
    actionPanelVerticalAlignment,
    permissions,
    isOpen,
    readOnly,
  } = props;

  const [isHovered, setIsHovered] = useState(false);

  const classes = [
    baseClass,
    isOpen ? 'is-open' : 'is-closed',
    isHovered && 'is-hovered',
  ].filter(Boolean).join(' ');

  return (
    <Draggable
      draggableId={id}
      index={rowIndex}
      isDropDisabled={readOnly}
    >
      {(providedDrag) => (
        <div
          ref={providedDrag.innerRef}
          className={classes}
          onMouseLeave={() => setIsHovered(false)}
          onMouseOver={() => setIsHovered(true)}
          onFocus={() => setIsHovered(true)}
          {...providedDrag.draggableProps}
        >

          <div className={`${baseClass}__content-wrapper`}>
            <FieldTypeGutter
              variant="left"
              dragHandleProps={providedDrag.dragHandleProps}
            >
              <PositionPanel
                moveRow={moveRow}
                rowCount={rowCount}
                positionIndex={rowIndex}
                verticalAlignment={positionPanelVerticalAlignment}
              />
            </FieldTypeGutter>

            <div className={`${baseClass}__render-fields-wrapper`}>

              {blockType === 'blocks' && (
                <div className={`${baseClass}__section-header`}>
                  <SectionTitle
                    label={singularLabel}
                    path={`${parentPath}.${rowIndex}.blockName`}
                    readOnly={readOnly}
                  />

                  <Button
                    icon="chevron"
                    onClick={toggleRowCollapse}
                    buttonStyle="icon-label"
                    className={`toggle-collapse toggle-collapse--is-${isOpen ? 'open' : 'closed'}`}
                    round
                  />
                </div>
              )}

              <AnimateHeight
                height={isOpen ? 'auto' : 0}
                duration={0}
              >
                <RenderFields
                  readOnly={readOnly}
                  customComponentsPath={customComponentsPath}
                  fieldTypes={fieldTypes}
                  key={rowIndex}
                  permissions={permissions}
                  fieldSchema={fieldSchema.map((field) => ({
                    ...field,
                    path: `${parentPath}.${rowIndex}${field.name ? `.${field.name}` : ''}`,
                  }))}
                />
              </AnimateHeight>
            </div>
<<<<<<< HEAD

            <FieldTypeGutter
=======
            <RenderFieldGutter
>>>>>>> 97c31fae
              variant="right"
              className="actions"
              dragHandleProps={providedDrag.dragHandleProps}
            >
<<<<<<< HEAD
              <ActionPanel
                rowIndex={rowIndex}
                addRow={addRow}
                removeRow={removeRow}
                singularLabel={singularLabel}
                verticalAlignment={actionPanelVerticalAlignment}
                isHovered={isHovered}
                {...props}
              />
            </FieldTypeGutter>
=======
              {!readOnly && (
                <ActionPanel
                  rowIndex={rowIndex}
                  addRow={addRow}
                  removeRow={removeRow}
                  singularLabel={singularLabel}
                  verticalAlignment={actionPanelVerticalAlignment}
                  isHovered={isHovered}
                  {...props}
                />
              )}
            </RenderFieldGutter>
>>>>>>> 97c31fae
          </div>
        </div>
      )}
    </Draggable>
  );
};

DraggableSection.defaultProps = {
  toggleRowCollapse: undefined,
  rowCount: null,
  initialData: undefined,
  singularLabel: '',
  blockType: '',
  customComponentsPath: '',
  isOpen: true,
  positionPanelVerticalAlignment: 'sticky',
  actionPanelVerticalAlignment: 'sticky',
  permissions: {},
  readOnly: false,
};

DraggableSection.propTypes = {
  moveRow: PropTypes.func.isRequired,
  addRow: PropTypes.func.isRequired,
  removeRow: PropTypes.func.isRequired,
  toggleRowCollapse: PropTypes.func,
  rowIndex: PropTypes.number.isRequired,
  parentPath: PropTypes.string.isRequired,
  singularLabel: PropTypes.string,
  fieldSchema: PropTypes.arrayOf(PropTypes.shape({})).isRequired,
  rowCount: PropTypes.number,
  initialData: PropTypes.oneOfType([PropTypes.string, PropTypes.number, PropTypes.shape({})]),
  isOpen: PropTypes.bool,
  blockType: PropTypes.string,
  fieldTypes: PropTypes.shape({}).isRequired,
  customComponentsPath: PropTypes.string,
  id: PropTypes.string.isRequired,
  positionPanelVerticalAlignment: PropTypes.oneOf(['top', 'center', 'sticky']),
  actionPanelVerticalAlignment: PropTypes.oneOf(['top', 'center', 'sticky']),
  permissions: PropTypes.shape({}),
  readOnly: PropTypes.bool,
};

export default DraggableSection;<|MERGE_RESOLUTION|>--- conflicted
+++ resolved
@@ -111,28 +111,12 @@
                 />
               </AnimateHeight>
             </div>
-<<<<<<< HEAD
 
             <FieldTypeGutter
-=======
-            <RenderFieldGutter
->>>>>>> 97c31fae
               variant="right"
               className="actions"
               dragHandleProps={providedDrag.dragHandleProps}
             >
-<<<<<<< HEAD
-              <ActionPanel
-                rowIndex={rowIndex}
-                addRow={addRow}
-                removeRow={removeRow}
-                singularLabel={singularLabel}
-                verticalAlignment={actionPanelVerticalAlignment}
-                isHovered={isHovered}
-                {...props}
-              />
-            </FieldTypeGutter>
-=======
               {!readOnly && (
                 <ActionPanel
                   rowIndex={rowIndex}
@@ -144,8 +128,7 @@
                   {...props}
                 />
               )}
-            </RenderFieldGutter>
->>>>>>> 97c31fae
+            </FieldTypeGutter>
           </div>
         </div>
       )}
