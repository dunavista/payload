--- conflicted
+++ resolved
@@ -1,13 +1,8 @@
 import React, { useEffect, useRef, useState } from 'react';
 import PropTypes from 'prop-types';
-<<<<<<< HEAD
-import { useWindowInfo } from '@trbl/react-window-info';
-import { useScrollInfo } from '@trbl/react-scroll-info';
-
-=======
 import { useWindowInfo } from '@faceless-ui/window-info';
 import { useScrollInfo } from '@faceless-ui/scroll-info';
->>>>>>> 1e00508d
+
 import useThrottledEffect from '../../../hooks/useThrottledEffect';
 import PopupButton from './PopupButton';
 
