--- conflicted
+++ resolved
@@ -4,7 +4,6 @@
 /* eslint-disable no-use-before-define */
 import { IndexOptions, Schema, SchemaOptions, SchemaTypeOptions } from 'mongoose';
 import { SanitizedConfig } from '../config/types';
-<<<<<<< HEAD
 import {
   ArrayField,
   Block,
@@ -33,10 +32,6 @@
   TextField, UnnamedTab,
   UploadField,
 } from '../fields/config/types';
-import sortableFieldTypes from '../fields/sortableFieldTypes';
-=======
-import { ArrayField, Block, BlockField, CheckboxField, CodeField, CollapsibleField, DateField, EmailField, Field, fieldAffectsData, fieldIsPresentationalOnly, GroupField, NonPresentationalField, NumberField, PointField, RadioField, RelationshipField, RichTextField, RowField, SelectField, TabsField, TextareaField, TextField, UploadField } from '../fields/config/types';
->>>>>>> 14a16dc0
 
 export type BuildSchemaOptions = {
   options?: SchemaOptions
@@ -59,17 +54,8 @@
     schema.sparse = true;
   }
 
-<<<<<<< HEAD
-const formatBaseSchema = (field: NonPresentationalField, buildSchemaOptions: BuildSchemaOptions) => ({
-  sparse: field.unique && fieldIsLocalized(field),
-  unique: (!buildSchemaOptions.disableUnique && field.unique) || false,
-  required: false,
-  index: field.index || field.unique || false,
-});
-=======
   return schema;
 };
->>>>>>> 14a16dc0
 
 const localizeSchema = (field: NonPresentationalField | Tab, schema, localization) => {
   if (fieldIsLocalized(field) && localization && Array.isArray(localization.locales)) {
@@ -362,13 +348,6 @@
 
     const baseSchema = {
       ...formattedBaseSchema,
-<<<<<<< HEAD
-      required: required && field.fields.some((subField) => (!fieldIsPresentationalOnly(subField) && subField.required && !fieldIsLocalized(subField) && !subField?.admin?.condition && !subField?.access?.create)),
-      type: buildSchema(config, field.fields, {
-        options: {
-          _id: false,
-          id: false,
-=======
       required: required && field.fields.some((subField) => (!fieldIsPresentationalOnly(subField) && subField.required && !subField.localized && !subField?.admin?.condition && !subField?.access?.create)),
       type: buildSchema(
         config,
@@ -379,7 +358,6 @@
             id: false,
           },
           disableUnique: buildSchemaOptions.disableUnique,
->>>>>>> 14a16dc0
         },
       ),
     };
