import type { CollectionConfig } from '../../../packages/payload/src/collections/config/types'

import CollectionVersionButton from '../elements/CollectionVersionButton'
import CollectionVersionsButton from '../elements/CollectionVersionsButton'
import { CustomPublishButton } from '../elements/CustomSaveButton'
import { draftCollectionSlug } from '../slugs'

const DraftPosts: CollectionConfig = {
  slug: draftCollectionSlug,
  access: {
    read: ({ req: { user } }) => {
      if (user) {
        return true
      }

      return {
        or: [
          {
            _status: {
              equals: 'published',
            },
          },
          {
            _status: {
              exists: false,
            },
          },
        ],
      }
    },
    readVersions: ({ req: { user } }) => Boolean(user),
  },
  admin: {
<<<<<<< HEAD
    // components: {
    //   edit: {
    //     PublishButton: CustomPublishButton,
    //   },
    // },
=======
    components: {
      edit: {
        PublishButton: CustomPublishButton,
      },
      views: {
        Edit: {
          Version: {
            actions: [CollectionVersionButton],
          },
          Versions: {
            actions: [CollectionVersionsButton],
          },
        },
      },
    },
>>>>>>> 836ed775
    defaultColumns: ['title', 'description', 'createdAt', '_status'],
    preview: () => 'https://payloadcms.com',
    useAsTitle: 'title',
  },
  fields: [
    {
      name: 'title',
      type: 'text',
      label: 'Title',
      localized: true,
      required: true,
      unique: true,
    },
    {
      name: 'description',
      type: 'textarea',
      label: 'Description',
      required: true,
    },
    {
      name: 'radio',
      type: 'radio',
      options: [
        {
          label: { en: 'Test en', es: 'Test es' },
          value: 'test',
        },
      ],
    },
    {
      name: 'select',
      type: 'select',
      hasMany: true,
      options: [
        {
          label: { en: 'Test1 en', es: 'Test1 es' },
          value: 'test1',
        },
        {
          label: { en: 'Test2 en', es: 'Test2 es' },
          value: 'test2',
        },
      ],
    },
    {
      name: 'blocksField',
      type: 'blocks',
      blocks: [
        {
          slug: 'block',
          fields: [
            {
              name: 'text',
              type: 'text',
            },
            {
              name: 'localized',
              type: 'text',
              localized: true,
            },
          ],
        },
      ],
    },
  ],
  versions: {
    drafts: true,
    maxPerDoc: 35,
  },
}

export default DraftPosts<|MERGE_RESOLUTION|>--- conflicted
+++ resolved
@@ -31,17 +31,10 @@
     readVersions: ({ req: { user } }) => Boolean(user),
   },
   admin: {
-<<<<<<< HEAD
-    // components: {
-    //   edit: {
-    //     PublishButton: CustomPublishButton,
-    //   },
-    // },
-=======
     components: {
-      edit: {
-        PublishButton: CustomPublishButton,
-      },
+      // edit: {
+      //   PublishButton: CustomPublishButton,
+      // },
       views: {
         Edit: {
           Version: {
@@ -53,7 +46,6 @@
         },
       },
     },
->>>>>>> 836ed775
     defaultColumns: ['title', 'description', 'createdAt', '_status'],
     preview: () => 'https://payloadcms.com',
     useAsTitle: 'title',
