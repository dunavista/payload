import { CollectionConfig } from '../../src/collections/config/types';
import { buildConfigWithDefaults } from '../buildConfigWithDefaults';
<<<<<<< HEAD
import { devUser } from '../credentials';
import { timestamp } from '../../src/utilities/timestamp';
=======
>>>>>>> f6379e21

export const Posts: CollectionConfig = {
  slug: 'posts',
  fields: [
    {
      name: 'title',
      type: 'text',
      localized: true,
    },
    {
      name: 'number',
      type: 'number',
      localized: true,
    },
    {
      name: 'myArray',
      type: 'array',
      fields: [
        {
          name: 'subField',
          type: 'text',
          localized: true,
        },
        {
          name: 'mySubArray',
          type: 'array',
          fields: [
            {
              name: 'subSubField',
              type: 'text',
            },
          ],
        },
      ],
    },
    {
      name: 'myBlocks',
      type: 'blocks',
      blocks: [
        {
          slug: 'block1',
          fields: [
            {
              name: 'nonLocalizedText',
              type: 'text',
            },
            {
              name: 'localizedText',
              type: 'text',
              localized: true,
            },
          ],
        },
        {
          slug: 'block2',
          fields: [
            {
              name: 'number',
              type: 'number',
            },
          ],
        },
      ],
    },
    // Has One
    {
      name: 'relationHasOne',
      type: 'relationship',
      relationTo: 'pages',
    },
    // Has Many
    {
      name: 'relationHasMany',
      type: 'relationship',
      hasMany: true,
      relationTo: 'pages',
    },
    // Has One - Polymorphic
    {
      name: 'relationHasOnePoly',
      type: 'relationship',
      relationTo: ['people', 'pages'],
    },
    // Has Many - Polymorphic
    {
      name: 'relationHasManyPoly',
      type: 'relationship',
      hasMany: true,
      relationTo: ['people', 'pages'],
    },
    {
      name: 'selfReferencingRelationship',
      type: 'relationship',
      relationTo: 'posts',
    },
    {
      name: 'myGroup',
      type: 'group',
      fields: [
        {
          name: 'subField',
          type: 'text',
        },
        {
          name: 'subFieldLocalized',
          type: 'text',
          localized: true,
        },
        {
          name: 'subGroup',
          type: 'group',
          fields: [
            {
              name: 'subSubField',
              type: 'text',
            },
            {
              name: 'subSubFieldLocalized',
              type: 'text',
              localized: true,
            },
          ],
        },
        {
          name: 'groupArray',
          type: 'array',
          fields: [
            {
              name: 'groupArrayText',
              type: 'text',
            },
          ],
        },
      ],
    },
  ],
};

const config = buildConfigWithDefaults({
  collections: [
    Posts,
    {
      slug: 'pages',
      fields: [
        {
          name: 'slug',
          type: 'text',
        },
      ],
    },
    {
      slug: 'people',
      fields: [
        {
          name: 'fullName',
          type: 'text',
        },
      ],
    },
  ],
  localization: {
    locales: ['en', 'es'],
    defaultLocale: 'en',
  },
  onInit: async (payload) => {
    // await payload.create({
    //   collection: 'users',
    //   data: {
    //     email: devUser.email,
    //     password: devUser.password,
    //   },
    // });

    const page1 = await payload.create({
      collection: 'pages',
      data: {
        slug: 'first',
      },
    });

    const page2 = await payload.create({
      collection: 'pages',
      data: {
        slug: 'second',
      },
    });

    const findResult = await payload.find({
      collection: 'pages',
      where: { slug: { equals: 'second' } },
    });

    console.log(findResult);

    const person1 = await payload.create({
      collection: 'people',
      data: {
        fullName: 'Dan Ribbens',
      },
    });

    await payload.create({
      collection: 'posts',
      data: {
        title: 'hello',
        number: 1337,
        myGroup: {
          subField: 'hello',
          subFieldLocalized: 'hello in english',
          subGroup: {
            subSubField: 'sub hello',
            subSubFieldLocalized: 'sub hello in english',
          },
          groupArray: [
            {
              groupArrayText: 'hello 1',
            },
            {
              groupArrayText: 'hello 2',
            },
          ],
        },
        relationHasOne: page1.id,
        relationHasOnePoly: {
          relationTo: 'people',
          value: person1.id,
        },
        relationHasMany: [page1.id, page2.id],
        relationHasManyPoly: [
          {
            relationTo: 'people',
            value: person1.id,
          },
          {
            relationTo: 'pages',
            value: page2.id,
          },
        ],
        myArray: [
          {
            subField: 'hello 1',
            mySubArray: [
              {
                subSubField: 'row 1 subrow 1',
              },
              {
                subSubField: 'row 1 subrow 2',
              },
            ],
          },
          {
            subField: 'hello 2',
            mySubArray: [
              {
                subSubField: 'row 2 subrow 1',
              },
              {
                subSubField: 'row 2 subrow 2',
              },
            ],
          },
        ],
        myBlocks: [
          {
            blockType: 'block1',
            nonLocalizedText: 'hello',
            localizedText: 'hello in english',
          },
          {
            blockType: 'block2',
            number: 123,
          },
        ],
      },
    });
  },
});

export default config;<|MERGE_RESOLUTION|>--- conflicted
+++ resolved
@@ -1,10 +1,6 @@
 import { CollectionConfig } from '../../src/collections/config/types';
 import { buildConfigWithDefaults } from '../buildConfigWithDefaults';
-<<<<<<< HEAD
 import { devUser } from '../credentials';
-import { timestamp } from '../../src/utilities/timestamp';
-=======
->>>>>>> f6379e21
 
 export const Posts: CollectionConfig = {
   slug: 'posts',
@@ -170,13 +166,13 @@
     defaultLocale: 'en',
   },
   onInit: async (payload) => {
-    // await payload.create({
-    //   collection: 'users',
-    //   data: {
-    //     email: devUser.email,
-    //     password: devUser.password,
-    //   },
-    // });
+    await payload.create({
+      collection: 'users',
+      data: {
+        email: devUser.email,
+        password: devUser.password,
+      },
+    });
 
     const page1 = await payload.create({
       collection: 'pages',
