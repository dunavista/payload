--- conflicted
+++ resolved
@@ -251,20 +251,6 @@
         },
       ],
     },
-<<<<<<< HEAD
-    // {
-    //   name: 'localizedGroupRel',
-    //   type: 'group',
-    //   localized: true,
-    //   fields: [
-    //     {
-    //       type: 'relationship',
-    //       relationTo: 'email-fields',
-    //       name: 'email',
-    //     },
-    //   ],
-    // },
-=======
     {
       name: 'localizedGroupRel',
       type: 'group',
@@ -315,7 +301,6 @@
         },
       ],
     },
->>>>>>> 6fa47bf8
   ],
 }
 
