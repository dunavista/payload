--- conflicted
+++ resolved
@@ -37,11 +37,7 @@
     ],
     "paths": {
       "@payload-config": [
-<<<<<<< HEAD
         "./test/fields/config.ts"
-=======
-        "./test/fields-relationship/config.ts"
->>>>>>> 09358d58
       ],
       "@payloadcms/live-preview": [
         "./packages/live-preview/src"
