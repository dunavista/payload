export {
  generateCookie,
  generateExpiredPayloadCookie,
  generatePayloadCookie,
  getCookieExpiration,
  parseCookies,
} from '../auth/cookies.js'
export { parsePayloadComponent } from '../bin/generateImportMap/parsePayloadComponent.js'
export { defaults as collectionDefaults } from '../collections/config/defaults.js'

export { serverProps } from '../config/types.js'

export {
  fieldAffectsData,
  fieldHasMaxDepth,
  fieldHasSubFields,
  fieldIsArrayType,
  fieldIsBlockType,
  fieldIsGroupType,
  fieldIsLocalized,
  fieldIsPresentationalOnly,
  fieldIsSidebar,
  fieldIsVirtual,
  fieldSupportsMany,
  optionIsObject,
  optionIsValue,
  optionsAreObjects,
  tabHasName,
  valueIsValueWithRelation,
} from '../fields/config/types.js'
<<<<<<< HEAD

export { getFieldPaths } from '../fields/getFieldPaths.js'

=======
>>>>>>> 1b1dc82c
export * from '../fields/validations.js'

export { validOperators } from '../types/constants.js'

export { formatFilesize } from '../uploads/formatFilesize.js'

export { isImage } from '../uploads/isImage.js'
export {
  deepCopyObject,
  deepCopyObjectComplex,
  deepCopyObjectSimple,
} from '../utilities/deepCopyObject.js'

export {
  deepMerge,
  deepMergeWithCombinedArrays,
  deepMergeWithReactComponents,
  deepMergeWithSourceArrays,
} from '../utilities/deepMerge.js'

export { fieldSchemaToJSON } from '../utilities/fieldSchemaToJSON.js'
export { getDataByPath } from '../utilities/getDataByPath.js'

export { getSiblingData } from '../utilities/getSiblingData.js'

export { getUniqueListBy } from '../utilities/getUniqueListBy.js'

export { isNumber } from '../utilities/isNumber.js'

export {
  isReactClientComponent,
  isReactComponentOrFunction,
  isReactServerComponentOrFunction,
} from '../utilities/isReactComponent.js'

export { reduceFieldsToValues } from '../utilities/reduceFieldsToValues.js'

export { setsAreEqual } from '../utilities/setsAreEqual.js'

export { default as toKebabCase } from '../utilities/toKebabCase.js'

export { unflatten } from '../utilities/unflatten.js'

export { wait } from '../utilities/wait.js'

export { default as wordBoundariesRegex } from '../utilities/wordBoundariesRegex.js'
export { versionDefaults } from '../versions/defaults.js'
export { deepMergeSimple } from '@payloadcms/translations/utilities'<|MERGE_RESOLUTION|>--- conflicted
+++ resolved
@@ -28,12 +28,9 @@
   tabHasName,
   valueIsValueWithRelation,
 } from '../fields/config/types.js'
-<<<<<<< HEAD
 
 export { getFieldPaths } from '../fields/getFieldPaths.js'
 
-=======
->>>>>>> 1b1dc82c
 export * from '../fields/validations.js'
 
 export { validOperators } from '../types/constants.js'
