--- conflicted
+++ resolved
@@ -33,7 +33,6 @@
 export { getFieldPaths } from '../fields/getFieldPaths.js'
 
 export * from '../fields/validations.js'
-<<<<<<< HEAD
 export type {
   Breadcrumb,
   FolderAndDocumentsResult,
@@ -41,8 +40,6 @@
   FolderInterface,
   Subfolder,
 } from '../folders/types.js'
-=======
->>>>>>> 077d3e7d
 
 export { validOperators } from '../types/constants.js'
 
@@ -65,11 +62,7 @@
 
 export { fieldSchemaToJSON } from '../utilities/fieldSchemaToJSON.js'
 export { getDataByPath } from '../utilities/getDataByPath.js'
-<<<<<<< HEAD
-
-=======
 export { getSelectMode } from '../utilities/getSelectMode.js'
->>>>>>> 077d3e7d
 export { getSiblingData } from '../utilities/getSiblingData.js'
 
 export { getUniqueListBy } from '../utilities/getUniqueListBy.js'
