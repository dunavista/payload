import type { ExecutionResult, GraphQLSchema, ValidationRule } from 'graphql'
import type { Request as graphQLRequest, OperationArgs } from 'graphql-http'
import type { Logger } from 'pino'

import { spawn } from 'child_process'
import crypto from 'crypto'
import { fileURLToPath } from 'node:url'
import path from 'path'

import type { AuthArgs } from './auth/operations/auth.js'
import type { Result as ForgotPasswordResult } from './auth/operations/forgotPassword.js'
import type { Options as ForgotPasswordOptions } from './auth/operations/local/forgotPassword.js'
import type { Options as LoginOptions } from './auth/operations/local/login.js'
import type { Options as ResetPasswordOptions } from './auth/operations/local/resetPassword.js'
import type { Options as UnlockOptions } from './auth/operations/local/unlock.js'
import type { Options as VerifyEmailOptions } from './auth/operations/local/verifyEmail.js'
import type { Result as LoginResult } from './auth/operations/login.js'
import type { Result as ResetPasswordResult } from './auth/operations/resetPassword.js'
import type { AuthStrategy, User } from './auth/types.js'
import type { ImportMap } from './bin/generateImportMap/index.js'
import type {
  BulkOperationResult,
  Collection,
  DataFromCollectionSlug,
  TypeWithID,
} from './collections/config/types.js'
import type { Options as CountOptions } from './collections/operations/local/count.js'
import type { Options as CreateOptions } from './collections/operations/local/create.js'
import type {
  ByIDOptions as DeleteByIDOptions,
  ManyOptions as DeleteManyOptions,
  Options as DeleteOptions,
} from './collections/operations/local/delete.js'
import type { Options as DuplicateOptions } from './collections/operations/local/duplicate.js'
import type { Options as FindOptions } from './collections/operations/local/find.js'
import type { Options as FindByIDOptions } from './collections/operations/local/findByID.js'
import type { Options as FindVersionByIDOptions } from './collections/operations/local/findVersionByID.js'
import type { Options as FindVersionsOptions } from './collections/operations/local/findVersions.js'
import type { Options as RestoreVersionOptions } from './collections/operations/local/restoreVersion.js'
import type {
  ByIDOptions as UpdateByIDOptions,
  ManyOptions as UpdateManyOptions,
  Options as UpdateOptions,
} from './collections/operations/local/update.js'
import type { InitOptions, SanitizedConfig } from './config/types.js'
import type { BaseDatabaseAdapter, PaginatedDocs } from './database/types.js'
import type { InitializedEmailAdapter } from './email/types.js'
import type { DataFromGlobalSlug, Globals } from './globals/config/types.js'
import type { Options as FindGlobalOptions } from './globals/operations/local/findOne.js'
import type { Options as FindGlobalVersionByIDOptions } from './globals/operations/local/findVersionByID.js'
import type { Options as FindGlobalVersionsOptions } from './globals/operations/local/findVersions.js'
import type { Options as RestoreGlobalVersionOptions } from './globals/operations/local/restoreVersion.js'
import type { Options as UpdateGlobalOptions } from './globals/operations/local/update.js'
import type { JsonObject } from './types/index.js'
import type { TypeWithVersion } from './versions/types.js'

import { decrypt, encrypt } from './auth/crypto.js'
import { APIKeyAuthentication } from './auth/strategies/apiKey.js'
import { JWTAuthentication } from './auth/strategies/jwt.js'
import { checkPayloadDependencies } from './checkPayloadDependencies.js'
import localOperations from './collections/operations/local/index.js'
import { consoleEmailAdapter } from './email/consoleEmailAdapter.js'
import { fieldAffectsData } from './fields/config/types.js'
import localGlobalOperations from './globals/operations/local/index.js'
import { checkDependencies } from './utilities/dependencies/dependencyChecker.js'
import flattenFields from './utilities/flattenTopLevelFields.js'
import { getLogger } from './utilities/logger.js'
import { serverInit as serverInitTelemetry } from './utilities/telemetry/events/serverInit.js'

export interface GeneratedTypes {
  authUntyped: {
    [slug: string]: {
      forgotPassword: {
        email: string
      }
      login: {
        email: string
        password: string
      }
      registerFirstUser: {
        email: string
        password: string
      }
      unlock: {
        email: string
      }
    }
  }
  collectionsUntyped: {
    [slug: string]: JsonObject & TypeWithID
  }
  globalsUntyped: {
    [slug: string]: JsonObject
  }
  localeUntyped: null | string
  userUntyped: User
}

// Helper type to resolve the correct type using conditional types
type ResolveCollectionType<T> = 'collections' extends keyof T
  ? T['collections']
  : // @ts-expect-error
    T['collectionsUntyped']
// @ts-expect-error
type ResolveGlobalType<T> = 'globals' extends keyof T ? T['globals'] : T['globalsUntyped']

// Applying helper types to GeneratedTypes
export type TypedCollection = ResolveCollectionType<GeneratedTypes>
export type TypedGlobal = ResolveGlobalType<GeneratedTypes>

// Extract string keys from the type
type StringKeyOf<T> = Extract<keyof T, string>

// Define the types for slugs using the appropriate collections and globals
export type CollectionSlug = StringKeyOf<TypedCollection>
export type GlobalSlug = StringKeyOf<TypedGlobal>

// now for locale and user

// @ts-expect-error
type ResolveLocaleType<T> = 'locale' extends keyof T ? T['locale'] : T['localeUntyped']
// @ts-expect-error
type ResolveUserType<T> = 'user' extends keyof T ? T['user'] : T['userUntyped']

export type TypedLocale = ResolveLocaleType<GeneratedTypes>
export type TypedUser = ResolveUserType<GeneratedTypes>

// @ts-expect-error
type ResolveAuthOperationsType<T> = 'auth' extends keyof T ? T['auth'] : T['authUntyped']
export type TypedAuthOperations = ResolveAuthOperationsType<GeneratedTypes>

const filename = fileURLToPath(import.meta.url)
const dirname = path.dirname(filename)

/**
 * @description Payload
 */
export class BasePayload {
  /**
   * @description Authorization and Authentication using headers and cookies to run auth user strategies
   * @returns permissions: Permissions
   * @returns user: User
   */
  auth = async (options: AuthArgs) => {
    const { auth } = localOperations.auth
    return auth(this, options)
  }

  authStrategies: AuthStrategy[]

  collections: {
    [slug: string]: Collection
  } = {}

  config: SanitizedConfig
  /**
   * @description Performs count operation
   * @param options
   * @returns count of documents satisfying query
   */
  count = async <T extends CollectionSlug>(
    options: CountOptions<T>,
  ): Promise<{ totalDocs: number }> => {
    const { count } = localOperations
    return count(this, options)
  }

  /**
   * @description Performs create operation
   * @param options
   * @returns created document
   */
  create = async <TSlug extends CollectionSlug>(
    options: CreateOptions<TSlug>,
  ): Promise<DataFromCollectionSlug<TSlug>> => {
    const { create } = localOperations
    return create<TSlug>(this, options)
  }

  db: DatabaseAdapter
  decrypt = decrypt

  duplicate = async <TSlug extends CollectionSlug>(
    options: DuplicateOptions<TSlug>,
  ): Promise<DataFromCollectionSlug<TSlug>> => {
    const { duplicate } = localOperations
    return duplicate<TSlug>(this, options)
  }

  email: InitializedEmailAdapter

  encrypt = encrypt

  // TODO: re-implement or remove?
  // errorHandler: ErrorHandler

  extensions: (args: {
    args: OperationArgs<any>
    req: graphQLRequest<unknown, unknown>
    result: ExecutionResult
  }) => Promise<any>

  /**
   * @description Find documents with criteria
   * @param options
   * @returns documents satisfying query
   */
  find = async <TSlug extends CollectionSlug>(
    options: FindOptions<TSlug>,
  ): Promise<PaginatedDocs<DataFromCollectionSlug<TSlug>>> => {
    const { find } = localOperations
    return find<TSlug>(this, options)
  }

  /**
   * @description Find document by ID
   * @param options
   * @returns document with specified ID
   */
  findByID = async <TSlug extends CollectionSlug>(
    options: FindByIDOptions<TSlug>,
  ): Promise<DataFromCollectionSlug<TSlug>> => {
    const { findByID } = localOperations
    return findByID<TSlug>(this, options)
  }

  findGlobal = async <TSlug extends GlobalSlug>(
    options: FindGlobalOptions<TSlug>,
  ): Promise<DataFromGlobalSlug<TSlug>> => {
    const { findOne } = localGlobalOperations
    return findOne<TSlug>(this, options)
  }

  /**
   * @description Find global version by ID
   * @param options
   * @returns global version with specified ID
   */
  findGlobalVersionByID = async <TSlug extends GlobalSlug>(
    options: FindGlobalVersionByIDOptions<TSlug>,
  ): Promise<TypeWithVersion<DataFromGlobalSlug<TSlug>>> => {
    const { findVersionByID } = localGlobalOperations
    return findVersionByID<TSlug>(this, options)
  }

  /**
   * @description Find global versions with criteria
   * @param options
   * @returns versions satisfying query
   */
  findGlobalVersions = async <TSlug extends GlobalSlug>(
    options: FindGlobalVersionsOptions<TSlug>,
  ): Promise<PaginatedDocs<TypeWithVersion<DataFromGlobalSlug<TSlug>>>> => {
    const { findVersions } = localGlobalOperations
    return findVersions<TSlug>(this, options)
  }

  /**
   * @description Find version by ID
   * @param options
   * @returns version with specified ID
   */
  findVersionByID = async <TSlug extends CollectionSlug>(
    options: FindVersionByIDOptions<TSlug>,
  ): Promise<TypeWithVersion<DataFromCollectionSlug<TSlug>>> => {
    const { findVersionByID } = localOperations
    return findVersionByID<TSlug>(this, options)
  }

  /**
   * @description Find versions with criteria
   * @param options
   * @returns versions satisfying query
   */
  findVersions = async <TSlug extends CollectionSlug>(
    options: FindVersionsOptions<TSlug>,
  ): Promise<PaginatedDocs<TypeWithVersion<DataFromCollectionSlug<TSlug>>>> => {
    const { findVersions } = localOperations
    return findVersions<TSlug>(this, options)
  }

  forgotPassword = async <TSlug extends CollectionSlug>(
    options: ForgotPasswordOptions<TSlug>,
  ): Promise<ForgotPasswordResult> => {
    const { forgotPassword } = localOperations.auth
    return forgotPassword<TSlug>(this, options)
  }

  getAdminURL = (): string => `${this.config.serverURL}${this.config.routes.admin}`

  getAPIURL = (): string => `${this.config.serverURL}${this.config.routes.api}`

  globals: Globals

  importMap: ImportMap

  logger: Logger

  login = async <TSlug extends CollectionSlug>(
    options: LoginOptions<TSlug>,
  ): Promise<{ user: DataFromCollectionSlug<TSlug> } & LoginResult> => {
    const { login } = localOperations.auth
    return login<TSlug>(this, options)
  }

  resetPassword = async <TSlug extends CollectionSlug>(
    options: ResetPasswordOptions<TSlug>,
  ): Promise<ResetPasswordResult> => {
    const { resetPassword } = localOperations.auth
    return resetPassword<TSlug>(this, options)
  }

  /**
   * @description Restore global version by ID
   * @param options
   * @returns version with specified ID
   */
  restoreGlobalVersion = async <TSlug extends GlobalSlug>(
    options: RestoreGlobalVersionOptions<TSlug>,
  ): Promise<DataFromGlobalSlug<TSlug>> => {
    const { restoreVersion } = localGlobalOperations
    return restoreVersion<TSlug>(this, options)
  }

  /**
   * @description Restore version by ID
   * @param options
   * @returns version with specified ID
   */
  restoreVersion = async <TSlug extends CollectionSlug>(
    options: RestoreVersionOptions<TSlug>,
  ): Promise<DataFromCollectionSlug<TSlug>> => {
    const { restoreVersion } = localOperations
    return restoreVersion<TSlug>(this, options)
  }

  schema: GraphQLSchema

  secret: string

  sendEmail: InitializedEmailAdapter['sendEmail']

  types: {
    arrayTypes: any
    blockInputTypes: any
    blockTypes: any
    fallbackLocaleInputType?: any
    groupTypes: any
    localeInputType?: any
    tabTypes: any
  }

  unlock = async <TSlug extends CollectionSlug>(
    options: UnlockOptions<TSlug>,
  ): Promise<boolean> => {
    const { unlock } = localOperations.auth
    return unlock<TSlug>(this, options)
  }

  updateGlobal = async <TSlug extends GlobalSlug>(
    options: UpdateGlobalOptions<TSlug>,
  ): Promise<DataFromGlobalSlug<TSlug>> => {
    const { update } = localGlobalOperations
    return update<TSlug>(this, options)
  }

  validationRules: (args: OperationArgs<any>) => ValidationRule[]

  verifyEmail = async <TSlug extends CollectionSlug>(
    options: VerifyEmailOptions<TSlug>,
  ): Promise<boolean> => {
    const { verifyEmail } = localOperations.auth
    return verifyEmail(this, options)
  }

  versions: {
    [slug: string]: any // TODO: Type this
  } = {}

  async bin({
    args,
    cwd,
    log,
  }: {
    args: string[]
    cwd?: string
    log?: boolean
  }): Promise<{ code: number }> {
    return new Promise((resolve, reject) => {
      const spawned = spawn('node', [path.resolve(dirname, '../bin.js'), ...args], {
        cwd,
        stdio: log || log === undefined ? 'inherit' : 'ignore',
      })

      spawned.on('exit', (code) => {
        resolve({ code })
      })

      spawned.on('error', (error) => {
        reject(error)
      })
    })
  }

  /**
   * @description delete one or more documents
   * @param options
   * @returns Updated document(s)
   */
  delete<TSlug extends CollectionSlug>(
    options: DeleteByIDOptions<TSlug>,
  ): Promise<DataFromCollectionSlug<TSlug>>

  delete<TSlug extends CollectionSlug>(
    options: DeleteManyOptions<TSlug>,
  ): Promise<BulkOperationResult<TSlug>>

  delete<TSlug extends CollectionSlug>(
    options: DeleteOptions<TSlug>,
  ): Promise<BulkOperationResult<TSlug> | DataFromCollectionSlug<TSlug>> {
    const { deleteLocal } = localOperations
    return deleteLocal<TSlug>(this, options)
  }

  /**
   * @description Initializes Payload
   * @param options
   */
  async init(options: InitOptions): Promise<Payload> {
    if (
      process.env.NODE_ENV !== 'production' &&
      process.env.PAYLOAD_DISABLE_DEPENDENCY_CHECKER !== 'true'
    ) {
      await checkPayloadDependencies()
    }

    this.importMap = options.importMap

    if (!options?.config) {
      throw new Error('Error: the payload config is required to initialize payload.')
    }

    this.config = await options.config
    this.logger = getLogger('payload', this.config.logger)

    if (!this.config.secret) {
      throw new Error('Error: missing secret key. A secret key is needed to secure Payload.')
    }

    this.secret = crypto.createHash('sha256').update(this.config.secret).digest('hex').slice(0, 32)

    this.globals = {
      config: this.config.globals,
    }

    this.config.collections.forEach((collection) => {
      const customID = flattenFields(collection.fields).find(
        (field) => fieldAffectsData(field) && field.name === 'id',
      )

      let customIDType

      if (customID?.type === 'number' || customID?.type === 'text') {
        customIDType = customID.type
      }

      this.collections[collection.slug] = {
        config: collection,
        customIDType,
      }
    })

    // Generate types on startup
    if (process.env.NODE_ENV !== 'production' && this.config.typescript.autoGenerate !== false) {
      // We cannot run it directly here, as generate-types imports json-schema-to-typescript, which breaks on turbopack.
      // see: https://github.com/vercel/next.js/issues/66723
      void this.bin({
        args: ['generate:types'],
        log: false,
      })
    }

    this.db = this.config.db.init({ payload: this })
    this.db.payload = this

    if (this.db?.init) {
      await this.db.init()
    }

    if (!options.disableDBConnect && this.db.connect) {
      await this.db.connect()
    }

    // Load email adapter
    if (this.config.email instanceof Promise) {
      const awaitedAdapter = await this.config.email
      this.email = awaitedAdapter({ payload: this })
    } else if (this.config.email) {
      this.email = this.config.email({ payload: this })
    } else {
      if (process.env.NEXT_PHASE !== 'phase-production-build') {
        this.logger.warn(
          `No email adapter provided. Email will be written to console. More info at https://payloadcms.com/docs/email/overview.`,
        )
      }

      this.email = consoleEmailAdapter({ payload: this })
    }

    // Warn if image resizing is enabled but sharp is not installed
    if (
      !this.config.sharp &&
      this.config.collections.some((c) => c.upload.imageSizes || c.upload.formatOptions)
    ) {
      this.logger.warn(
        `Image resizing is enabled for one or more collections, but sharp not installed. Please install 'sharp' and pass into the config.`,
      )
    }

    this.sendEmail = this.email['sendEmail']

    serverInitTelemetry(this)

    // 1. loop over collections, if collection has auth strategy, initialize and push to array
    let jwtStrategyEnabled = false
    this.authStrategies = this.config.collections.reduce((authStrategies, collection) => {
      if (collection?.auth) {
        if (collection.auth.strategies.length > 0) {
          authStrategies.push(...collection.auth.strategies)
        }

        // 2. if api key enabled, push api key strategy into the array
        if (collection.auth?.useAPIKey) {
          authStrategies.push({
            name: `${collection.slug}-api-key`,
            authenticate: APIKeyAuthentication(collection),
          })
        }

        // 3. if localStrategy flag is true
        if (!collection.auth.disableLocalStrategy && !jwtStrategyEnabled) {
          jwtStrategyEnabled = true
        }
      }

      return authStrategies
    }, [] as AuthStrategy[])

    // 4. if enabled, push jwt strategy into authStrategies last
    if (jwtStrategyEnabled) {
      this.authStrategies.push({
        name: 'local-jwt',
        authenticate: JWTAuthentication,
      })
    }

    if (!options.disableOnInit) {
      if (typeof options.onInit === 'function') {
        await options.onInit(this)
      }
      if (typeof this.config.onInit === 'function') {
        await this.config.onInit(this)
      }
    }

    return this
  }

  update<TSlug extends CollectionSlug>(
    options: UpdateManyOptions<TSlug>,
  ): Promise<BulkOperationResult<TSlug>>

  /**
   * @description Update one or more documents
   * @param options
   * @returns Updated document(s)
   */
  update<TSlug extends CollectionSlug>(
    options: UpdateByIDOptions<TSlug>,
  ): Promise<DataFromCollectionSlug<TSlug>>

  update<TSlug extends CollectionSlug>(
    options: UpdateOptions<TSlug>,
  ): Promise<BulkOperationResult<TSlug> | DataFromCollectionSlug<TSlug>> {
    const { update } = localOperations
    return update<TSlug>(this, options)
  }
}

const initialized = new BasePayload()

export default initialized

let cached = global._payload

if (!cached) {
  cached = global._payload = { payload: null, promise: null }
}

export const getPayload = async (options: InitOptions): Promise<BasePayload> => {
  if (!options?.config) {
    throw new Error('Error: the payload config is required for getPayload to work.')
  }

  if (cached.payload) {
    return cached.payload
  }

  if (!cached.promise) {
    cached.promise = new BasePayload().init(options)
  }

  try {
    cached.payload = await cached.promise
  } catch (e) {
    cached.promise = null
    throw e
  }

  return cached.payload
}

type Payload = BasePayload

interface RequestContext {
  [key: string]: unknown
}

// eslint-disable-next-line @typescript-eslint/no-empty-object-type
export interface DatabaseAdapter extends BaseDatabaseAdapter {}
export type { Payload, RequestContext }
export type * from './admin/types.js'
export type { MappedView } from './admin/views/types.js'
export { default as executeAccess } from './auth/executeAccess.js'
export { executeAuthStrategies } from './auth/executeAuthStrategies.js'
export { getAccessResults } from './auth/getAccessResults.js'
export { getFieldsToSign } from './auth/getFieldsToSign.js'
export * from './auth/index.js'
export { accessOperation } from './auth/operations/access.js'
export { forgotPasswordOperation } from './auth/operations/forgotPassword.js'
export { initOperation } from './auth/operations/init.js'
export { loginOperation } from './auth/operations/login.js'
export { logoutOperation } from './auth/operations/logout.js'
export type { MeOperationResult } from './auth/operations/me.js'
export { meOperation } from './auth/operations/me.js'
export { refreshOperation } from './auth/operations/refresh.js'
export { registerFirstUserOperation } from './auth/operations/registerFirstUser.js'
export { resetPasswordOperation } from './auth/operations/resetPassword.js'
export { unlockOperation } from './auth/operations/unlock.js'
export { verifyEmailOperation } from './auth/operations/verifyEmail.js'
export type {
  AuthStrategyFunction,
  AuthStrategyFunctionArgs,
  CollectionPermission,
  DocumentPermissions,
  FieldPermissions,
  GlobalPermission,
  IncomingAuthType,
  Permission,
  Permissions,
  User,
  VerifyConfig,
} from './auth/types.js'
export { generateImportMap } from './bin/generateImportMap/index.js'

export type { ImportMap } from './bin/generateImportMap/index.js'
export { genImportMapIterateFields } from './bin/generateImportMap/iterateFields.js'
export type { ClientCollectionConfig } from './collections/config/client.js'
export type {
  ServerOnlyCollectionAdminProperties,
  ServerOnlyCollectionProperties,
  ServerOnlyUploadProperties,
} from './collections/config/client.js'
export type {
  AfterChangeHook as CollectionAfterChangeHook,
  AfterDeleteHook as CollectionAfterDeleteHook,
  AfterErrorHook as CollectionAfterErrorHook,
  AfterForgotPasswordHook as CollectionAfterForgotPasswordHook,
  AfterLoginHook as CollectionAfterLoginHook,
  AfterLogoutHook as CollectionAfterLogoutHook,
  AfterMeHook as CollectionAfterMeHook,
  AfterOperationHook as CollectionAfterOperationHook,
  AfterReadHook as CollectionAfterReadHook,
  AfterRefreshHook as CollectionAfterRefreshHook,
  AuthCollection,
  AuthOperationsFromCollectionSlug,
  BeforeChangeHook as CollectionBeforeChangeHook,
  BeforeDeleteHook as CollectionBeforeDeleteHook,
  BeforeLoginHook as CollectionBeforeLoginHook,
  BeforeOperationHook as CollectionBeforeOperationHook,
  BeforeReadHook as CollectionBeforeReadHook,
  BeforeValidateHook as CollectionBeforeValidateHook,
  BulkOperationResult,
  Collection,
  CollectionAdminOptions,
  CollectionConfig,
  DataFromCollectionSlug,
  HookOperationType,
  MeHook as CollectionMeHook,
  RefreshHook as CollectionRefreshHook,
  RequiredDataFromCollection,
  RequiredDataFromCollectionSlug,
  SanitizedCollectionConfig,
  TypeWithID,
  TypeWithTimestamps,
} from './collections/config/types.js'
export { createDataloaderCacheKey, getDataLoader } from './collections/dataloader.js'
export { countOperation } from './collections/operations/count.js'
export { createOperation } from './collections/operations/create.js'
export { deleteOperation } from './collections/operations/delete.js'
export { deleteByIDOperation } from './collections/operations/deleteByID.js'
export { docAccessOperation } from './collections/operations/docAccess.js'
export { duplicateOperation } from './collections/operations/duplicate.js'
export { findOperation } from './collections/operations/find.js'
export { findByIDOperation } from './collections/operations/findByID.js'
export { findVersionByIDOperation } from './collections/operations/findVersionByID.js'
export { findVersionsOperation } from './collections/operations/findVersions.js'
export { restoreVersionOperation } from './collections/operations/restoreVersion.js'
export { updateOperation } from './collections/operations/update.js'
export { updateByIDOperation } from './collections/operations/updateByID.js'
export { buildConfig } from './config/build.js'
export type { ClientConfig } from './config/client.js'

export { serverOnlyConfigProperties } from './config/client.js'
export { defaults } from './config/defaults.js'
export { sanitizeConfig } from './config/sanitize.js'
export type * from './config/types.js'
export { combineQueries } from './database/combineQueries.js'
export { createDatabaseAdapter } from './database/createDatabaseAdapter.js'
export { default as flattenWhereToOperators } from './database/flattenWhereToOperators.js'
export { getLocalizedPaths } from './database/getLocalizedPaths.js'
export { createMigration } from './database/migrations/createMigration.js'
export { getMigrations } from './database/migrations/getMigrations.js'
export { getPredefinedMigration } from './database/migrations/getPredefinedMigration.js'
export { migrate } from './database/migrations/migrate.js'
export { migrateDown } from './database/migrations/migrateDown.js'
export { migrateRefresh } from './database/migrations/migrateRefresh.js'
export { migrateReset } from './database/migrations/migrateReset.js'
export { migrateStatus } from './database/migrations/migrateStatus.js'
export { migrationsCollection } from './database/migrations/migrationsCollection.js'
export { migrationTemplate } from './database/migrations/migrationTemplate.js'
export { readMigrationFiles } from './database/migrations/readMigrationFiles.js'
export { writeMigrationIndex } from './database/migrations/writeMigrationIndex.js'
export type * from './database/queryValidation/types.js'
export type { EntityPolicies, PathToQuery } from './database/queryValidation/types.js'
export { validateQueryPaths } from './database/queryValidation/validateQueryPaths.js'
export { validateSearchParam } from './database/queryValidation/validateSearchParams.js'
export type {
  BaseDatabaseAdapter,
  BeginTransaction,
  CommitTransaction,
  Connect,
  Count,
  CountArgs,
  Create,
  CreateArgs,
  CreateGlobal,
  CreateGlobalArgs,
  CreateGlobalVersion,
  CreateGlobalVersionArgs,
  CreateMigration,
  CreateVersion,
  CreateVersionArgs,
  DatabaseAdapterResult as DatabaseAdapterObj,
  DBIdentifierName,
  DeleteMany,
  DeleteManyArgs,
  DeleteOne,
  DeleteOneArgs,
  DeleteVersions,
  DeleteVersionsArgs,
  Destroy,
  Find,
  FindArgs,
  FindGlobal,
  FindGlobalArgs,
  FindGlobalVersions,
  FindGlobalVersionsArgs,
  FindOne,
  FindOneArgs,
  FindVersions,
  FindVersionsArgs,
  Init,
  Migration,
  MigrationData,
  MigrationTemplateArgs,
  PaginatedDocs,
  QueryDrafts,
  QueryDraftsArgs,
  RollbackTransaction,
  Transaction,
  UpdateGlobal,
  UpdateGlobalArgs,
  UpdateGlobalVersion,
  UpdateGlobalVersionArgs,
  UpdateOne,
  UpdateOneArgs,
  UpdateVersion,
  UpdateVersionArgs,
} from './database/types.js'
export type { EmailAdapter as PayloadEmailAdapter, SendEmailOptions } from './email/types.js'
export {
  APIError,
  APIErrorName,
  AuthenticationError,
  DuplicateCollection,
  DuplicateFieldName,
  DuplicateGlobal,
  ErrorDeletingFile,
  FileRetrievalError,
  FileUploadError,
  Forbidden,
  InvalidConfiguration,
  InvalidFieldName,
  InvalidFieldRelationship,
  LockedAuth,
  MissingCollectionLabel,
  MissingEditorProp,
  MissingFieldInputOptions,
  MissingFieldType,
  MissingFile,
  NotFound,
  QueryError,
  ValidationError,
  ValidationErrorName,
} from './errors/index.js'
export { baseBlockFields } from './fields/baseFields/baseBlockFields.js'
export { baseIDField } from './fields/baseFields/baseIDField.js'
export type { ServerOnlyFieldProperties } from './fields/config/client.js'
export type { ServerOnlyFieldAdminProperties } from './fields/config/client.js'
export { sanitizeFields } from './fields/config/sanitize.js'
export type {
  AdminClient,
  ArrayField,
  ArrayFieldClient,
  BaseValidateOptions,
  Block,
<<<<<<< HEAD
  BlockField,
  BlockFieldClient,
  BlockJSX,
=======
  BlocksField,
  BlocksFieldClient,
>>>>>>> 9821aeb6
  CheckboxField,
  CheckboxFieldClient,
  ClientBlock,
  ClientField,
  CodeField,
  CodeFieldClient,
  CollapsibleField,
  CollapsibleFieldClient,
  Condition,
  DateField,
  DateFieldClient,
  EmailField,
  EmailFieldClient,
  Field,
  FieldAccess,
  FieldAffectingData,
  FieldAffectingDataClient,
  FieldBase,
  FieldBaseClient,
  FieldHook,
  FieldHookArgs,
  FieldPresentationalOnly,
  FieldPresentationalOnlyClient,
  FieldTypes,
  FieldWithMany,
  FieldWithManyClient,
  FieldWithMaxDepth,
  FieldWithMaxDepthClient,
  FieldWithPath,
  FieldWithPathClient,
  FieldWithSubFields,
  FieldWithSubFieldsClient,
  FilterOptions,
  FilterOptionsProps,
  GroupField,
  GroupFieldClient,
  HookName,
  JSONField,
  JSONFieldClient,
  Labels,
  LabelsClient,
  NamedTab,
  NonPresentationalField,
  NonPresentationalFieldClient,
  NumberField,
  NumberFieldClient,
  Option,
  OptionObject,
  PointField,
  PointFieldClient,
  PolymorphicRelationshipField,
  PolymorphicRelationshipFieldClient,
  RadioField,
  RadioFieldClient,
  RelationshipField,
  RelationshipFieldClient,
  RelationshipValue,
  RichTextField,
  RichTextFieldClient,
  RowField,
  RowFieldClient,
  SelectField,
  SelectFieldClient,
  SingleRelationshipField,
  SingleRelationshipFieldClient,
  Tab,
  TabAsField,
  TabAsFieldClient,
  TabsField,
  TabsFieldClient,
  TextareaField,
  TextareaFieldClient,
  TextField,
  TextFieldClient,
  UIField,
  UIFieldClient,
  UnnamedTab,
  UploadField,
  UploadFieldClient,
  Validate,
  ValidateOptions,
  ValueWithRelation,
} from './fields/config/types.js'

export { getDefaultValue } from './fields/getDefaultValue.js'
export { traverseFields as afterChangeTraverseFields } from './fields/hooks/afterChange/traverseFields.js'
export { promise as afterReadPromise } from './fields/hooks/afterRead/promise.js'
export { traverseFields as afterReadTraverseFields } from './fields/hooks/afterRead/traverseFields.js'
export { traverseFields as beforeChangeTraverseFields } from './fields/hooks/beforeChange/traverseFields.js'
export { traverseFields as beforeValidateTraverseFields } from './fields/hooks/beforeValidate/traverseFields.js'
export { default as sortableFieldTypes } from './fields/sortableFieldTypes.js'
export type {
  ArrayFieldValidation,
  BlocksFieldValidation,
  CheckboxFieldValidation,
  CodeFieldValidation,
  ConfirmPasswordFieldValidation,
  DateFieldValidation,
  EmailFieldValidation,
  JSONFieldValidation,
  NumberFieldManyValidation,
  NumberFieldSingleValidation,
  NumberFieldValidation,
  PasswordFieldValidation,
  PointFieldValidation,
  RadioFieldValidation,
  RelationshipFieldManyValidation,
  RelationshipFieldSingleValidation,
  RelationshipFieldValidation,
  RichTextFieldValidation,
  SelectFieldManyValidation,
  SelectFieldSingleValidation,
  SelectFieldValidation,
  TextareaFieldValidation,
  TextFieldManyValidation,
  TextFieldSingleValidation,
  TextFieldValidation,
  UploadFieldManyValidation,
  UploadFieldSingleValidation,
  UploadFieldValidation,
  UsernameFieldValidation,
} from './fields/validations.js'
export type { ClientGlobalConfig } from './globals/config/client.js'
export type {
  ServerOnlyGlobalAdminProperties,
  ServerOnlyGlobalProperties,
} from './globals/config/client.js'
export type {
  AfterChangeHook as GlobalAfterChangeHook,
  AfterReadHook as GlobalAfterReadHook,
  BeforeChangeHook as GlobalBeforeChangeHook,
  BeforeReadHook as GlobalBeforeReadHook,
  BeforeValidateHook as GlobalBeforeValidateHook,
  DataFromGlobalSlug,
  GlobalAdminOptions,
  GlobalConfig,
  SanitizedGlobalConfig,
} from './globals/config/types.js'
export { docAccessOperation as docAccessOperationGlobal } from './globals/operations/docAccess.js'
export { findOneOperation } from './globals/operations/findOne.js'
export { findVersionByIDOperation as findVersionByIDOperationGlobal } from './globals/operations/findVersionByID.js'
export { findVersionsOperation as findVersionsOperationGlobal } from './globals/operations/findVersions.js'
export { restoreVersionOperation as restoreVersionOperationGlobal } from './globals/operations/restoreVersion.js'
export { updateOperation as updateOperationGlobal } from './globals/operations/update.js'
export type {
  CollapsedPreferences,
  DocumentPreferences,
  FieldsPreferences,
  InsideFieldsPreferences,
  PreferenceRequest,
  PreferenceUpdateRequest,
  TabsPreferences,
} from './preferences/types.js'
export { getLocalI18n } from './translations/getLocalI18n.js'
export * from './types/index.js'
export { getFileByPath } from './uploads/getFileByPath.js'
export type * from './uploads/types.js'
export { commitTransaction } from './utilities/commitTransaction.js'
export {
  configToJSONSchema,
  entityToJSONSchema,
  fieldsToJSONSchema,
  withNullableJSONSchemaType,
} from './utilities/configToJSONSchema.js'
export { createArrayFromCommaDelineated } from './utilities/createArrayFromCommaDelineated.js'
export { createLocalReq } from './utilities/createLocalReq.js'
export {
  deepCopyObject,
  deepCopyObjectComplex,
  deepCopyObjectSimple,
} from './utilities/deepCopyObject.js'
export {
  deepMerge,
  deepMergeWithCombinedArrays,
  deepMergeWithReactComponents,
  deepMergeWithSourceArrays,
} from './utilities/deepMerge.js'
export { getDependencies } from './utilities/dependencies/getDependencies.js'
export {
  findUp,
  findUpSync,
  pathExistsAndIsAccessible,
  pathExistsAndIsAccessibleSync,
} from './utilities/findUp.js'
export { default as flattenTopLevelFields } from './utilities/flattenTopLevelFields.js'
export { formatLabels, formatNames, toWords } from './utilities/formatLabels.js'
export { getCollectionIDFieldTypes } from './utilities/getCollectionIDFieldTypes.js'
export { getObjectDotNotation } from './utilities/getObjectDotNotation.js'
export { initTransaction } from './utilities/initTransaction.js'
export { isEntityHidden } from './utilities/isEntityHidden.js'
export { default as isolateObjectProperty } from './utilities/isolateObjectProperty.js'
export { isPlainObject } from './utilities/isPlainObject.js'
export { isValidID } from './utilities/isValidID.js'
export { killTransaction } from './utilities/killTransaction.js'
export { mapAsync } from './utilities/mapAsync.js'
export { mergeListSearchAndWhere } from './utilities/mergeListSearchAndWhere.js'
export { buildVersionCollectionFields } from './versions/buildCollectionFields.js'
export { buildVersionGlobalFields } from './versions/buildGlobalFields.js'
export { checkDependencies }
export { versionDefaults } from './versions/defaults.js'
export { deleteCollectionVersions } from './versions/deleteCollectionVersions.js'
export { enforceMaxVersions } from './versions/enforceMaxVersions.js'
export { getLatestCollectionVersion } from './versions/getLatestCollectionVersion.js'
export { getLatestGlobalVersion } from './versions/getLatestGlobalVersion.js'
export { saveVersion } from './versions/saveVersion.js'
export type { TypeWithVersion } from './versions/types.js'

export { deepMergeSimple } from '@payloadcms/translations/utilities'<|MERGE_RESOLUTION|>--- conflicted
+++ resolved
@@ -835,14 +835,9 @@
   ArrayFieldClient,
   BaseValidateOptions,
   Block,
-<<<<<<< HEAD
-  BlockField,
-  BlockFieldClient,
-  BlockJSX,
-=======
   BlocksField,
   BlocksFieldClient,
->>>>>>> 9821aeb6
+  BlockJSX,
   CheckboxField,
   CheckboxFieldClient,
   ClientBlock,
