--- conflicted
+++ resolved
@@ -692,14 +692,10 @@
   Pick<CollapsibleField, 'type'>
 
 type TabBase = {
-<<<<<<< HEAD
   admin?: {
     condition?: Condition
   }
   description?: Description
-=======
-  description?: LabelFunction | StaticDescription
->>>>>>> 4a854f86
   fields: Field[]
   id?: string
   interfaceName?: string
