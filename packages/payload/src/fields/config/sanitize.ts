import { deepMergeSimple } from '@payloadcms/translations/utilities'

import type { CollectionConfig, SanitizedJoins } from '../../collections/config/types.js'
import type { Config, SanitizedConfig } from '../../config/types.js'
import type { Field } from './types.js'

import {
  DuplicateFieldName,
  InvalidFieldName,
  InvalidFieldRelationship,
  MissingEditorProp,
  MissingFieldType,
} from '../../errors/index.js'
import { formatLabels, toWords } from '../../utilities/formatLabels.js'
import { baseBlockFields } from '../baseFields/baseBlockFields.js'
import { baseIDField } from '../baseFields/baseIDField.js'
import { getFieldPaths } from '../getFieldPaths.js'
import { setDefaultBeforeDuplicate } from '../setDefaultBeforeDuplicate.js'
import validations from '../validations.js'
import { sanitizeJoinField } from './sanitizeJoinField.js'
import { fieldAffectsData, tabHasName } from './types.js'

type Args = {
  collectionConfig?: CollectionConfig
  config: Config
  existingFieldNames?: Set<string>
  fields: Field[]
  /**
   * When not passed in, assume that join are not supported (globals, arrays, blocks)
   */
  joins?: SanitizedJoins
  parentIsLocalized: boolean
  /**
   * If true, a richText field will require an editor property to be set, as the sanitizeFields function will not add it from the payload config if not present.
   *
   * @default false
   */
  requireFieldLevelRichTextEditor?: boolean

  /**
   * If this property is set, RichText fields won't be sanitized immediately. Instead, they will be added to this array as promises
   * so that you can sanitize them together, after the config has been sanitized.
   */
  richTextSanitizationPromises?: Array<(config: SanitizedConfig) => Promise<void>>
  schemaPath?: string[]
  /**
   * If not null, will validate that upload and relationship fields do not relate to a collection that is not in this array.
   * This validation will be skipped if validRelationships is null.
   */
  validRelationships: null | string[]
}

function generateSchemaPath({ name, path = '' }: { name?: string; path?: string }): string {
  if (!name) {
    return path
  }
  return path ? `${path}.${name}` : name
}

export const sanitizeFields = async ({
  config,
  existingFieldNames = new Set(),
  fields,
  joins,
  parentIsLocalized,
  requireFieldLevelRichTextEditor = false,
  richTextSanitizationPromises,
  schemaPath = '',
  validRelationships,
}: Args): Promise<Field[]> => {
  if (!fields) {
    return []
  }

<<<<<<< HEAD
  const schemaPath = schemaPathArg

=======
>>>>>>> 1b1dc82c
  for (let i = 0; i < fields.length; i++) {
    const field = fields[i]

    if ('_sanitized' in field && field._sanitized === true) {
      continue
    }

    if (!field.type) {
      throw new MissingFieldType(field)
    }

    // assert that field names do not contain forbidden characters
    if (fieldAffectsData(field) && field.name.includes('.')) {
      throw new InvalidFieldName(field, field.name)
    }

    // Auto-label
    if (
      'name' in field &&
      field.name &&
      typeof field.label !== 'object' &&
      typeof field.label !== 'string' &&
      typeof field.label !== 'function' &&
      field.label !== false
    ) {
      field.label = toWords(field.name)
    }

    if (
      field.type === 'checkbox' &&
      typeof field.defaultValue === 'undefined' &&
      field.required === true
    ) {
      field.defaultValue = false
    }

    if (field.type === 'join') {
      sanitizeJoinField({ config, field, joins, schemaPath })
    }

    if (field.type === 'relationship' || field.type === 'upload') {
      if (validRelationships) {
        const relationships = Array.isArray(field.relationTo)
          ? field.relationTo
          : [field.relationTo]
        relationships.forEach((relationship: string) => {
          if (!validRelationships.includes(relationship)) {
            throw new InvalidFieldRelationship(field, relationship)
          }
        })
      }

      if (field.min && !field.minRows) {
        console.warn(
          `(payload): The "min" property is deprecated for the Relationship field "${field.name}" and will be removed in a future version. Please use "minRows" instead.`,
        )
      }
      if (field.max && !field.maxRows) {
        console.warn(
          `(payload): The "max" property is deprecated for the Relationship field "${field.name}" and will be removed in a future version. Please use "maxRows" instead.`,
        )
      }
      field.minRows = field.minRows || field.min
      field.maxRows = field.maxRows || field.max
    }

    if (field.type === 'upload') {
      if (!field.admin || !('isSortable' in field.admin)) {
        field.admin = {
          isSortable: true,
          ...field.admin,
        }
      }
    }

    if (field.type === 'array' && field.fields) {
      field.fields.push(baseIDField)
    }

    if ((field.type === 'blocks' || field.type === 'array') && field.label) {
      field.labels = field.labels || formatLabels(field.name)
    }

    if (fieldAffectsData(field)) {
      if (existingFieldNames.has(field.name)) {
        throw new DuplicateFieldName(field.name)
      } else if (!['blockName', 'id'].includes(field.name)) {
        existingFieldNames.add(field.name)
      }

      if (typeof field.localized !== 'undefined') {
        let shouldDisableLocalized = !config.localization

        if (!config.compatibility?.allowLocalizedWithinLocalized && parentIsLocalized) {
          shouldDisableLocalized = true
        }

        if (shouldDisableLocalized) {
          delete field.localized
        }
      }

      if (typeof field.validate === 'undefined') {
        const defaultValidate = validations[field.type]
        if (defaultValidate) {
          field.validate = (val, options) => defaultValidate(val, { ...field, ...options })
        } else {
          field.validate = (): true => true
        }
      }

      if (typeof field.virtual === 'undefined') {
        field.virtual = false
      }

      if (!field.hooks) {
        field.hooks = {}
      }
      if (!field.access) {
        field.access = {}
      }

      setDefaultBeforeDuplicate(field)
    }

    if (!field.admin) {
      field.admin = {}
    }

    // Make sure that the richText field has an editor
    if (field.type === 'richText') {
      const sanitizeRichText = async (_config: SanitizedConfig) => {
        if (!field.editor) {
          if (_config.editor && !requireFieldLevelRichTextEditor) {
            // config.editor should be sanitized at this point
            field.editor = _config.editor
          } else {
            throw new MissingEditorProp(field) // while we allow disabling editor functionality, you should not have any richText fields defined if you do not have an editor
          }
        }

        if (typeof field.editor === 'function') {
          field.editor = await field.editor({
            config: _config,
            isRoot: requireFieldLevelRichTextEditor,
            parentIsLocalized: parentIsLocalized || field.localized,
          })
        }

        if (field.editor.i18n && Object.keys(field.editor.i18n).length >= 0) {
          config.i18n.translations = deepMergeSimple(config.i18n.translations, field.editor.i18n)
        }
      }
      if (richTextSanitizationPromises) {
        richTextSanitizationPromises.push(sanitizeRichText)
      } else {
        await sanitizeRichText(config as unknown as SanitizedConfig)
      }
    }

    if (field.type === 'blocks' && field.blocks) {
      for (const block of field.blocks) {
        if (block._sanitized === true) {
          continue
        }
        block._sanitized = true
        block.fields = block.fields.concat(baseBlockFields)
        block.labels = !block.labels ? formatLabels(block.slug) : block.labels
        block.fields = await sanitizeFields({
          config,
          existingFieldNames: new Set(),
          fields: block.fields,
          parentIsLocalized: parentIsLocalized || field.localized,
          requireFieldLevelRichTextEditor,
          richTextSanitizationPromises,
          validRelationships,
        })
      }
    }

    if ('fields' in field && field.fields) {
      field.fields = await sanitizeFields({
        config,
        existingFieldNames: fieldAffectsData(field) ? new Set() : existingFieldNames,
        fields: field.fields,
        joins,
        parentIsLocalized: parentIsLocalized || field.localized,
        requireFieldLevelRichTextEditor,
        richTextSanitizationPromises,
<<<<<<< HEAD
        schemaPath: getFieldPaths({
          field,
          parentPath: [],
          parentSchemaPath: schemaPath,
          schemaIndex: i,
        }).schemaPath,
=======
        schemaPath: generateSchemaPath({
          name: 'name' in field ? field.name : undefined,
          path: schemaPath,
        }),
>>>>>>> 1b1dc82c
        validRelationships,
      })
    }

    if (field.type === 'tabs') {
      for (let j = 0; j < field.tabs.length; j++) {
        const tab = field.tabs[j]
<<<<<<< HEAD
        if (tabHasName(tab) && typeof tab.label === 'undefined') {
          tab.label = toWords(tab.name)
=======
        if (tabHasName(tab)) {
          if (typeof tab.label === 'undefined') {
            tab.label = toWords(tab.name)
          }
>>>>>>> 1b1dc82c
        }

        tab.fields = await sanitizeFields({
          config,
          existingFieldNames: tabHasName(tab) ? new Set() : existingFieldNames,
          fields: tab.fields,
          joins,
          parentIsLocalized: parentIsLocalized || (tabHasName(tab) && tab.localized),
          requireFieldLevelRichTextEditor,
          richTextSanitizationPromises,
<<<<<<< HEAD
          schemaPath: getFieldPaths({
            field: {
              ...tab,
              type: 'tab',
            },
            parentPath: [],
            parentSchemaPath: schemaPath,
            schemaIndex: j,
          }).schemaPath,
=======
          schemaPath: generateSchemaPath({
            name: 'name' in tab ? tab.name : undefined,
            path: schemaPath,
          }),
>>>>>>> 1b1dc82c
          validRelationships,
        })
        field.tabs[j] = tab
      }
    }

    if (field.type === 'ui' && typeof field.admin.disableBulkEdit === 'undefined') {
      field.admin.disableBulkEdit = true
    }

    if ('_sanitized' in field) {
      field._sanitized = true
    }

    fields[i] = field
  }

  return fields
}<|MERGE_RESOLUTION|>--- conflicted
+++ resolved
@@ -65,18 +65,13 @@
   parentIsLocalized,
   requireFieldLevelRichTextEditor = false,
   richTextSanitizationPromises,
-  schemaPath = '',
+  schemaPath = [],
   validRelationships,
 }: Args): Promise<Field[]> => {
   if (!fields) {
     return []
   }
 
-<<<<<<< HEAD
-  const schemaPath = schemaPathArg
-
-=======
->>>>>>> 1b1dc82c
   for (let i = 0; i < fields.length; i++) {
     const field = fields[i]
 
@@ -266,19 +261,12 @@
         parentIsLocalized: parentIsLocalized || field.localized,
         requireFieldLevelRichTextEditor,
         richTextSanitizationPromises,
-<<<<<<< HEAD
         schemaPath: getFieldPaths({
           field,
           parentPath: [],
           parentSchemaPath: schemaPath,
           schemaIndex: i,
         }).schemaPath,
-=======
-        schemaPath: generateSchemaPath({
-          name: 'name' in field ? field.name : undefined,
-          path: schemaPath,
-        }),
->>>>>>> 1b1dc82c
         validRelationships,
       })
     }
@@ -286,15 +274,8 @@
     if (field.type === 'tabs') {
       for (let j = 0; j < field.tabs.length; j++) {
         const tab = field.tabs[j]
-<<<<<<< HEAD
         if (tabHasName(tab) && typeof tab.label === 'undefined') {
           tab.label = toWords(tab.name)
-=======
-        if (tabHasName(tab)) {
-          if (typeof tab.label === 'undefined') {
-            tab.label = toWords(tab.name)
-          }
->>>>>>> 1b1dc82c
         }
 
         tab.fields = await sanitizeFields({
@@ -305,7 +286,6 @@
           parentIsLocalized: parentIsLocalized || (tabHasName(tab) && tab.localized),
           requireFieldLevelRichTextEditor,
           richTextSanitizationPromises,
-<<<<<<< HEAD
           schemaPath: getFieldPaths({
             field: {
               ...tab,
@@ -315,12 +295,6 @@
             parentSchemaPath: schemaPath,
             schemaIndex: j,
           }).schemaPath,
-=======
-          schemaPath: generateSchemaPath({
-            name: 'name' in tab ? tab.name : undefined,
-            path: schemaPath,
-          }),
->>>>>>> 1b1dc82c
           validRelationships,
         })
         field.tabs[j] = tab
