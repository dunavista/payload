import joi from 'joi'

import { componentSchema } from '../../config/shared/componentSchema'

export const baseAdminComponentFields = joi
  .object()
  .keys({
    Cell: componentSchema,
    Field: componentSchema,
    Filter: componentSchema,
  })
  .default({})

export const baseAdminFields = joi.object().keys({
  className: joi.string(),
  components: baseAdminComponentFields,
  condition: joi.func(),
  description: joi
    .alternatives()
    .try(joi.string(), joi.object().pattern(joi.string(), [joi.string()]), componentSchema),
  disableBulkEdit: joi.boolean().default(false),
  disabled: joi.boolean().default(false),
  hidden: joi.boolean().default(false),
  initCollapsed: joi.boolean().default(false),
  position: joi.string().valid('sidebar'),
  readOnly: joi.boolean().default(false),
  style: joi.object().unknown(),
  width: joi.string(),
})

export const baseField = joi
  .object()
  .keys({
    access: joi.object().keys({
      create: joi.func(),
      read: joi.func(),
      update: joi.func(),
    }),
    admin: baseAdminFields.default(),
    custom: joi.object().pattern(joi.string(), joi.any()),
    hidden: joi.boolean().default(false),
    hooks: joi
      .object()
      .keys({
        afterChange: joi.array().items(joi.func()).default([]),
        afterRead: joi.array().items(joi.func()).default([]),
        beforeChange: joi.array().items(joi.func()).default([]),
        beforeValidate: joi.array().items(joi.func()).default([]),
      })
      .default(),
    index: joi.boolean().default(false),
    label: joi
      .alternatives()
      .try(joi.object().pattern(joi.string(), [joi.string()]), joi.string(), joi.valid(false)),
    localized: joi.boolean().default(false),
    required: joi.boolean().default(false),
    saveToJWT: joi.alternatives().try(joi.boolean(), joi.string()).default(false),
    unique: joi.boolean().default(false),
    validate: joi.func(),
  })
  .default()

export const idField = baseField.keys({
  name: joi.string().valid('id'),
  localized: joi.invalid(true),
  required: joi.not(false, 0).default(true),
  type: joi.string().valid('text', 'number'),
})

export const text = baseField.keys({
  name: joi.string().required(),
  admin: baseAdminFields.keys({
    autoComplete: joi.string(),
    components: baseAdminComponentFields.keys({
      Error: componentSchema,
      Label: componentSchema,
      afterInput: joi.array().items(componentSchema),
      beforeInput: joi.array().items(componentSchema),
    }),
    placeholder: joi
      .alternatives()
      .try(joi.object().pattern(joi.string(), [joi.string()]), joi.string()),
    rtl: joi.boolean(),
  }),
  defaultValue: joi.alternatives().try(joi.string(), joi.func()),
  hasMany: joi.boolean().default(false),
  maxLength: joi.number(),
  maxRows: joi.number().when('hasMany', { is: joi.not(true), then: joi.forbidden() }),
  minLength: joi.number(),
  minRows: joi.number().when('hasMany', { is: joi.not(true), then: joi.forbidden() }),
  type: joi.string().valid('text').required(),
})

export const number = baseField.keys({
  name: joi.string().required(),
  admin: baseAdminFields.keys({
    autoComplete: joi.string(),
    components: baseAdminComponentFields.keys({
      Error: componentSchema,
      Label: componentSchema,
      afterInput: joi
        .array()
        .items(componentSchema)
        .when('hasMany', { not: true, otherwise: joi.forbidden() }),
      beforeInput: joi
        .array()
        .items(componentSchema)
        .when('hasMany', { not: true, otherwise: joi.forbidden() }),
    }),
    placeholder: joi.string(),
    step: joi.number(),
  }),
  defaultValue: joi.alternatives().try(joi.number(), joi.func()),
  hasMany: joi.boolean().default(false),
  max: joi.number(),
  maxRows: joi.number().when('hasMany', { is: joi.not(true), then: joi.forbidden() }),
  min: joi.number(),
  minRows: joi.number().when('hasMany', { is: joi.not(true), then: joi.forbidden() }),
  type: joi.string().valid('number').required(),
})

export const textarea = baseField.keys({
  name: joi.string().required(),
  admin: baseAdminFields.keys({
    components: baseAdminComponentFields.keys({
      Error: componentSchema,
      Label: componentSchema,
      afterInput: joi.array().items(componentSchema),
      beforeInput: joi.array().items(componentSchema),
    }),
    placeholder: joi.string(),
    rows: joi.number(),
    rtl: joi.boolean(),
  }),
  defaultValue: joi.alternatives().try(joi.string(), joi.func()),
  maxLength: joi.number(),
  minLength: joi.number(),
  type: joi.string().valid('textarea').required(),
})

export const email = baseField.keys({
  name: joi.string().required(),
  admin: baseAdminFields.keys({
    autoComplete: joi.string(),
    components: baseAdminComponentFields.keys({
      Error: componentSchema,
      Label: componentSchema,
      afterInput: joi.array().items(componentSchema),
      beforeInput: joi.array().items(componentSchema),
    }),
    placeholder: joi.string(),
  }),
  defaultValue: joi.alternatives().try(joi.string(), joi.func()),
  maxLength: joi.number(),
  minLength: joi.number(),
  type: joi.string().valid('email').required(),
})

export const code = baseField.keys({
  name: joi.string().required(),
  admin: baseAdminFields.keys({
    components: baseAdminComponentFields.keys({
      Error: componentSchema,
      Label: componentSchema,
    }),
    editorOptions: joi.object().unknown(), // Editor['options'] @monaco-editor/react
    language: joi.string(),
  }),
  defaultValue: joi.alternatives().try(joi.string(), joi.func()),
  type: joi.string().valid('code').required(),
})

export const json = baseField.keys({
  name: joi.string().required(),
  admin: baseAdminFields.keys({
    components: baseAdminComponentFields.keys({
      Error: componentSchema,
      Label: componentSchema,
    }),
    editorOptions: joi.object().unknown(), // Editor['options'] @monaco-editor/react
  }),
  defaultValue: joi.alternatives().try(joi.array(), joi.object()),
  type: joi.string().valid('json').required(),
})

export const select = baseField.keys({
  name: joi.string().required(),
  admin: baseAdminFields.keys({
    components: baseAdminComponentFields.keys({
      Error: componentSchema,
      Label: componentSchema,
    }),
    isClearable: joi.boolean().default(false),
    isSortable: joi.boolean().default(false),
  }),
  defaultValue: joi
    .alternatives()
    .try(joi.string().allow(''), joi.array().items(joi.string().allow('')), joi.func()),
  enumName: joi.string(),
  hasMany: joi.boolean().default(false),
  options: joi
    .array()
    .min(1)
    .items(
      joi.alternatives().try(
        joi.string(),
        joi.object({
          label: joi
            .alternatives()
            .try(joi.string(), joi.object().pattern(joi.string(), [joi.string()])),
          value: joi.string().required().allow(''),
        }),
      ),
    )
    .required(),
  tableName: joi.string(),
  type: joi.string().valid('select').required(),
})

export const radio = baseField.keys({
  name: joi.string().required(),
  admin: baseAdminFields.keys({
    components: baseAdminComponentFields.keys({
      Error: componentSchema,
      Label: componentSchema,
    }),
    layout: joi.string().valid('vertical', 'horizontal'),
  }),
  defaultValue: joi.alternatives().try(joi.string().allow(''), joi.func()),
  enumName: joi.string(),
  options: joi
    .array()
    .min(1)
    .items(
      joi.alternatives().try(
        joi.string(),
        joi.object({
          label: joi
            .alternatives()
            .try(joi.string(), joi.object().pattern(joi.string(), [joi.string()]))
            .required(),
          value: joi.string().required().allow(''),
        }),
      ),
    )
    .required(),
  type: joi.string().valid('radio').required(),
})

export const row = baseField.keys({
  admin: baseAdminFields.default(),
  fields: joi.array().items(joi.link('#field')),
  type: joi.string().valid('row').required(),
})

export const collapsible = baseField.keys({
  admin: baseAdminFields.default(),
  fields: joi.array().items(joi.link('#field')),
  label: joi.alternatives().try(joi.string(), componentSchema),
  type: joi.string().valid('collapsible').required(),
})

const tab = baseField.keys({
  name: joi.string().when('localized', { is: joi.exist(), then: joi.required() }),
  description: joi.alternatives().try(joi.string(), componentSchema),
  fields: joi.array().items(joi.link('#field')).required(),
  interfaceName: joi.string().when('name', { not: joi.exist(), then: joi.forbidden() }),
  label: joi
    .alternatives()
    .try(joi.string(), joi.object().pattern(joi.string(), [joi.string()]))
    .when('name', { is: joi.not(), then: joi.required() }),
  localized: joi.boolean(),
  saveToJWT: joi.alternatives().try(joi.boolean(), joi.string()),
})

export const tabs = baseField.keys({
  admin: baseAdminFields.keys({
    description: joi.forbidden(),
  }),
  fields: joi.forbidden(),
  localized: joi.forbidden(),
  tabs: joi.array().items(tab).required(),
  type: joi.string().valid('tabs').required(),
})

export const group = baseField.keys({
  name: joi.string().required(),
  admin: baseAdminFields.keys({
    hideGutter: joi.boolean().default(true),
  }),
  defaultValue: joi.alternatives().try(joi.object(), joi.func()),
  fields: joi.array().items(joi.link('#field')),
  interfaceName: joi.string(),
  type: joi.string().valid('group').required(),
})

export const array = baseField.keys({
  name: joi.string().required(),
  admin: baseAdminFields
    .keys({
      components: baseAdminComponentFields
        .keys({
          RowLabel: componentSchema,
        })
        .default({}),
    })
    .default({}),
  defaultValue: joi.alternatives().try(joi.array().items(joi.object()), joi.func()),
  fields: joi.array().items(joi.link('#field')).required(),
  interfaceName: joi.string(),
  labels: joi.object({
    plural: joi
      .alternatives()
      .try(joi.string(), joi.object().pattern(joi.string(), [joi.string()])),
    singular: joi
      .alternatives()
      .try(joi.string(), joi.object().pattern(joi.string(), [joi.string()])),
  }),
  maxRows: joi.number(),
  minRows: joi.number(),
  tableName: joi.string(),
  type: joi.string().valid('array').required(),
})

export const upload = baseField.keys({
  name: joi.string().required(),
  admin: baseAdminFields.keys({
    components: baseAdminComponentFields.keys({
      Error: componentSchema,
      Label: componentSchema,
    }),
  }),
  defaultValue: joi.alternatives().try(joi.object(), joi.func()),
  filterOptions: joi.alternatives().try(joi.object(), joi.func()),
  maxDepth: joi.number(),
  relationTo: joi.string().required(),
  type: joi.string().valid('upload').required(),
})

export const checkbox = baseField.keys({
  name: joi.string().required(),
  admin: baseAdminFields.keys({
    components: baseAdminComponentFields.keys({
      Error: componentSchema,
      Label: componentSchema,
      afterInput: joi.array().items(componentSchema),
      beforeInput: joi.array().items(componentSchema),
    }),
  }),
  defaultValue: joi.alternatives().try(joi.boolean(), joi.func()),
  type: joi.string().valid('checkbox').required(),
})

export const point = baseField.keys({
  name: joi.string().required(),
  admin: baseAdminFields.keys({
    components: baseAdminComponentFields.keys({
      Error: componentSchema,
      Label: componentSchema,
      afterInput: joi.array().items(componentSchema),
      beforeInput: joi.array().items(componentSchema),
    }),
  }),
  defaultValue: joi.alternatives().try(joi.array().items(joi.number()).max(2).min(2), joi.func()),
  type: joi.string().valid('point').required(),
})

export const relationship = baseField.keys({
  name: joi.string().required(),
  admin: baseAdminFields.keys({
    allowCreate: joi.boolean().default(true),
    components: baseAdminComponentFields.keys({
      Error: componentSchema,
      Label: componentSchema,
    }),
    isSortable: joi.boolean().default(false),
    sortOptions: joi.alternatives().conditional(joi.ref('...relationTo'), {
      is: joi.string(),
      otherwise: joi.object().pattern(joi.string(), joi.string()),
      then: joi.string(),
    }),
  }),
  defaultValue: joi.alternatives().try(joi.func()),
  filterOptions: joi.alternatives().try(joi.object(), joi.func()),
  hasMany: joi.boolean().default(false),
  max: joi
    .number()
    .when('hasMany', { is: joi.not(true), then: joi.forbidden() })
    .warning('deprecated', { message: 'Use maxRows instead.' }),
  maxDepth: joi.number(),
  maxRows: joi.number().when('hasMany', { is: joi.not(true), then: joi.forbidden() }),
  min: joi
    .number()
    .when('hasMany', { is: joi.not(true), then: joi.forbidden() })
    .warning('deprecated', { message: 'Use minRows instead.' }),
  minRows: joi.number().when('hasMany', { is: joi.not(true), then: joi.forbidden() }),
  relationTo: joi.alternatives().try(joi.string().required(), joi.array().items(joi.string())),
  type: joi.string().valid('relationship').required(),
})

export const blocks = baseField.keys({
  name: joi.string().required(),
  blocks: joi
    .array()
    .items(
      joi.object({
        fields: joi.array().items(joi.link('#field')),
        graphQL: joi.object().keys({
          singularName: joi.string(),
        }),
        imageAltText: joi.string(),
        imageURL: joi.string(),
        interfaceName: joi.string(),
        labels: joi.object({
          plural: joi
            .alternatives()
            .try(joi.string(), joi.object().pattern(joi.string(), [joi.string()])),
          singular: joi
            .alternatives()
            .try(joi.string(), joi.object().pattern(joi.string(), [joi.string()])),
        }),
        slug: joi.string().required(),
<<<<<<< HEAD
        tableName: joi.string(),
=======
        custom: joi.object().pattern(joi.string(), joi.any()),
>>>>>>> b40e9f85
      }),
    )
    .required(),
  defaultValue: joi.alternatives().try(joi.array().items(joi.object()), joi.func()),
  labels: joi.object({
    plural: joi
      .alternatives()
      .try(joi.string(), joi.object().pattern(joi.string(), [joi.string()])),
    singular: joi
      .alternatives()
      .try(joi.string(), joi.object().pattern(joi.string(), [joi.string()])),
  }),
  maxRows: joi.number(),
  minRows: joi.number(),
  type: joi.string().valid('blocks').required(),
})

export const richText = baseField.keys({
  name: joi.string().required(),
  admin: baseAdminFields.default(),
  defaultValue: joi.alternatives().try(joi.array().items(joi.object()), joi.func(), joi.object()),
  editor: joi
    .object()
    .keys({
      CellComponent: componentSchema.optional(),
      FieldComponent: componentSchema.optional(),
      LazyCellComponent: joi.func().optional(),
      LazyFieldComponent: joi.func().optional(),
      afterReadPromise: joi.func().optional(),
      outputSchema: joi.func().optional(),
      populationPromise: joi.func().optional(),
      validate: joi.func().required(),
    })
    .unknown(),
  type: joi.string().valid('richText').required(),
})

export const date = baseField.keys({
  name: joi.string().required(),
  admin: baseAdminFields.keys({
    components: baseAdminComponentFields.keys({
      Error: componentSchema,
      Label: componentSchema,
      afterInput: joi.array().items(componentSchema),
      beforeInput: joi.array().items(componentSchema),
    }),
    date: joi.object({
      displayFormat: joi.string(),
      maxDate: joi.date(),
      maxTime: joi.date(),
      minDate: joi.date(),
      minTime: joi.date(),
      monthsToShow: joi.number(),
      overrides: joi.object().unknown(),
      pickerAppearance: joi.string(),
      timeFormat: joi.string(),
      timeIntervals: joi.number(),
    }),
    placeholder: joi.string(),
  }),
  defaultValue: joi.alternatives().try(joi.string(), joi.func()),
  type: joi.string().valid('date').required(),
})

export const ui = joi.object().keys({
  name: joi.string().required(),
  admin: joi
    .object()
    .keys({
      components: joi
        .object()
        .keys({
          Cell: componentSchema,
          Field: componentSchema,
        })
        .default({}),
      condition: joi.func(),
      position: joi.string().valid('sidebar'),
      width: joi.string(),
    })
    .default(),
  custom: joi.object().pattern(joi.string(), joi.any()),
  label: joi.alternatives().try(joi.string(), joi.object().pattern(joi.string(), [joi.string()])),
  type: joi.string().valid('ui').required(),
})

const fieldSchema = joi
  .alternatives()
  .try(
    text,
    number,
    textarea,
    email,
    code,
    json,
    select,
    group,
    array,
    row,
    collapsible,
    tabs,
    radio,
    relationship,
    checkbox,
    upload,
    richText,
    blocks,
    date,
    point,
    ui,
  )
  .id('field')

export default fieldSchema<|MERGE_RESOLUTION|>--- conflicted
+++ resolved
@@ -420,11 +420,8 @@
             .try(joi.string(), joi.object().pattern(joi.string(), [joi.string()])),
         }),
         slug: joi.string().required(),
-<<<<<<< HEAD
         tableName: joi.string(),
-=======
         custom: joi.object().pattern(joi.string(), joi.any()),
->>>>>>> b40e9f85
       }),
     )
     .required(),
