--- conflicted
+++ resolved
@@ -1,9 +1,4 @@
-<<<<<<< HEAD
-import type { ClientField } from '../../fields/config/types.js'
 import type { ClientFieldBase, FieldPaths } from '../types.js'
-=======
-import type { ClientFieldBase } from '../types.js'
->>>>>>> e75527b0
 
 type HiddenFieldBaseClientProps = {
   readonly disableModifyingForm?: false
