--- conflicted
+++ resolved
@@ -1,9 +1,3 @@
-<<<<<<< HEAD
-import loadConfig from '../config/load'
-
-export const build = async (): Promise<void> => {
-  const config = await loadConfig() // Will throw its own error if it fails
-=======
 import payload from '..'
 import loadConfig from '../config/load'
 
@@ -14,9 +8,6 @@
     disableOnInit: true,
     local: true,
   })
->>>>>>> cf6b1284
-
-  await config.admin.bundler.build(config)
 }
 
 // when build.js is launched directly
