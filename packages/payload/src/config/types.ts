import type {
  DefaultTranslationsObject,
  I18nClient,
  I18nOptions,
  TFunction,
} from '@payloadcms/translations'
import type { BusboyConfig } from 'busboy'
import type GraphQL from 'graphql'
import type { GraphQLFormattedError } from 'graphql'
import type { JSONSchema4 } from 'json-schema'
import type { DestinationStream, Level, pino } from 'pino'
import type React from 'react'
import type { default as sharp } from 'sharp'
import type { DeepRequired } from 'ts-essentials'

import type { RichTextAdapterProvider } from '../admin/RichText.js'
import type { DocumentTabConfig, RichTextAdapter } from '../admin/types.js'
import type {
  AdminViewConfig,
  ServerSideEditViewProps,
  VisibleEntities,
} from '../admin/views/types.js'
import type { SanitizedPermissions } from '../auth/index.js'
import type {
  AddToImportMap,
  ImportMap,
  Imports,
  InternalImportMap,
} from '../bin/generateImportMap/index.js'
import type {
  Collection,
  CollectionConfig,
  SanitizedCollectionConfig,
} from '../collections/config/types.js'
import type { DatabaseAdapterResult } from '../database/types.js'
import type { EmailAdapter, SendEmailOptions } from '../email/types.js'
import type { ErrorName } from '../errors/types.js'
import type { GlobalConfig, Globals, SanitizedGlobalConfig } from '../globals/config/types.js'
import type { JobsConfig, Payload, RequestContext, TypedUser } from '../index.js'
import type { PayloadRequest, Where } from '../types/index.js'
import type { PayloadLogger } from '../utilities/logger.js'

/**
 * The string path pointing to the React component. If one of the generics is `never`, you effectively mark it as a server-only or client-only component.
 *
 * If it is `false` an empty component will be rendered.
 */
export type PayloadComponent<
  TComponentServerProps extends never | object = Record<string, any>,
  TComponentClientProps extends never | object = Record<string, any>,
> = false | RawPayloadComponent<TComponentServerProps, TComponentClientProps> | string

// We need the actual object as its own type, otherwise the infers for the PayloadClientReactComponent / PayloadServerReactComponent will not work due to the string union.
// We also NEED to actually use those generics for this to work, thus they are part of the props.
export type RawPayloadComponent<
  TComponentServerProps extends never | object = Record<string, any>,
  TComponentClientProps extends never | object = Record<string, any>,
> = {
  clientProps?: object | TComponentClientProps
  exportName?: string
  path: string
  serverProps?: object | TComponentServerProps
}

export type PayloadComponentProps<TPayloadComponent> =
  TPayloadComponent extends RawPayloadComponent<
    infer TComponentServerProps,
    infer TComponentClientProps
  >
    ? TComponentClientProps | TComponentServerProps
    : never

export type PayloadClientComponentProps<TPayloadComponent> =
  TPayloadComponent extends RawPayloadComponent<infer _, infer TComponentClientProps>
    ? TComponentClientProps
    : never

export type PayloadServerComponentProps<TPayloadComponent> =
  TPayloadComponent extends RawPayloadComponent<infer TComponentServerProps, infer _>
    ? TComponentServerProps
    : never

export type PayloadReactComponent<TPayloadComponent> = React.FC<
  PayloadComponentProps<TPayloadComponent>
>

// This also ensures that if never is passed to TComponentClientProps, this entire type will be never.
// => TypeScript will now ensure that users cannot even define the typed Server Components if the PayloadComponent is marked as
// Client-Only (marked as Client-Only = TComponentServerProps is never)
export type PayloadClientReactComponent<TPayloadComponent> =
  TPayloadComponent extends RawPayloadComponent<infer _, infer TComponentClientProps>
    ? TComponentClientProps extends never
      ? never
      : React.FC<TComponentClientProps>
    : never

export type PayloadServerReactComponent<TPayloadComponent> =
  TPayloadComponent extends RawPayloadComponent<infer TComponentServerProps, infer _>
    ? TComponentServerProps extends never
      ? never
      : React.FC<TComponentServerProps>
    : never

export type ResolvedComponent<
  TComponentServerProps extends never | object,
  TComponentClientProps extends never | object,
> = {
  clientProps?: TComponentClientProps
  Component: React.FC<TComponentClientProps | TComponentServerProps>
  serverProps?: TComponentServerProps
}

export type BinScriptConfig = {
  key: string
  scriptPath: string
}

export type BinScript = (config: SanitizedConfig) => Promise<void> | void

type Prettify<T> = {
  [K in keyof T]: T[K]
} & NonNullable<unknown>

export type Plugin = (config: Config) => Config | Promise<Config>

export type LivePreviewConfig = {
  /**
   Device breakpoints to use for the `iframe` of the Live Preview window.
   Options are displayed in the Live Preview toolbar.
   The `responsive` breakpoint is included by default.
   */
  breakpoints?: {
    height: number | string
    label: string
    name: string
    width: number | string
  }[]
  /**
   The URL of the frontend application. This will be rendered within an `iframe` as its `src`.
   Payload will send a `window.postMessage()` to this URL with the document data in real-time.
   The frontend application is responsible for receiving the message and updating the UI accordingly.
   Use the `useLivePreview` hook to get started in React applications.
   */
  url?:
    | ((args: {
        collectionConfig?: SanitizedCollectionConfig
        data: Record<string, any>
        globalConfig?: SanitizedGlobalConfig
        locale: Locale
        payload: Payload
      }) => Promise<string> | string)
    | string
}

export type OGImageConfig = {
  alt?: string
  height?: number | string
  type?: string
  url: string
  width?: number | string
}

export type OpenGraphConfig = {
  description?: string
  images?: OGImageConfig | OGImageConfig[]
  siteName?: string
  title?: string
}

export type IconConfig = {
  color?: string
  /**
   * @see https://developer.mozilla.org/docs/Web/API/HTMLImageElement/fetchPriority
   */
  fetchPriority?: 'auto' | 'high' | 'low'
  media?: string
  /** defaults to rel="icon" */
  rel?: string
  sizes?: string
  type?: string
  /**
   * URL of the icon to use. You can use a relative path from the public folder (see https://nextjs.org/docs/app/building-your-application/optimizing/static-assets) or an absolute URL.
   */
  url: string
}

export type MetaConfig = {
  /**
   * When `static`, a pre-made image will be used for all pages.
   * When `dynamic`, a unique image will be generated for each page based on page content and given overrides.
   * When `off`, no Open Graph images will be generated and the `/api/og` endpoint will be disabled. You can still provide custom images using the `openGraph.images` property.
   * @default 'dynamic'
   */
  defaultOGImageType?: 'dynamic' | 'off' | 'static'
  /**
   * Overrides the auto-generated <meta name="description"> of admin pages
   * @example `"This is my custom CMS built with Payload."`
   */
  description?: string
  /**
   * Icons to be rendered by devices and browsers.
   *
   * For example browser tabs, phone home screens, and search engine results.
   */
  icons?: IconConfig[]
  /**
   * Overrides the auto-generated <meta name="keywords"> of admin pages
   * @example `"CMS, Payload, Custom"`
   */
  keywords?: string
  /**
   * Metadata to be rendered as `og` meta tags in the head of the Admin Panel.
   *
   * For example when sharing the Admin Panel on social media or through messaging services.
   */
  openGraph?: OpenGraphConfig
  /**
   * Overrides the auto-generated <title> of admin pages
   * @example `"My Admin Panel"`
   */
  title?: string
  /**
   * String to append to the auto-generated <title> of admin pages
   * @example `" - Custom CMS"`
   */
  titleSuffix?: string
}

export type ServerOnlyLivePreviewProperties = keyof Pick<LivePreviewConfig, 'url'>

type GeneratePreviewURLOptions = {
  locale: string
  req: PayloadRequest
  token: null | string
}

export type GeneratePreviewURL = (
  doc: Record<string, unknown>,
  options: GeneratePreviewURLOptions,
) => null | Promise<null | string> | string

export type GraphQLInfo = {
  collections: {
    [slug: string]: Collection
  }
  globals: Globals
  Mutation: {
    fields: Record<string, any>
    name: string
  }
  Query: {
    fields: Record<string, any>
    name: string
  }
  types: {
    arrayTypes: Record<string, GraphQL.GraphQLType>
    blockInputTypes: Record<string, GraphQL.GraphQLInputObjectType>
    blockTypes: Record<string, GraphQL.GraphQLObjectType>
    fallbackLocaleInputType?: GraphQL.GraphQLEnumType | GraphQL.GraphQLScalarType
    groupTypes: Record<string, GraphQL.GraphQLObjectType>
    localeInputType?: GraphQL.GraphQLEnumType | GraphQL.GraphQLScalarType
    tabTypes: Record<string, GraphQL.GraphQLObjectType>
  }
}
export type GraphQLExtension = (
  graphQL: typeof GraphQL,
  context: {
    config: SanitizedConfig
  } & GraphQLInfo,
) => Record<string, unknown>

export type InitOptions = {
  /**
   * Sometimes, with the local API, you might need to pass a config file directly, for example, serverless on Vercel
   * The passed config should match the config file, and if it doesn't, there could be mismatches between the admin UI
   * and the backend functionality
   */
  config: Promise<SanitizedConfig> | SanitizedConfig
  /**
   * Disable connect to the database on init
   */
  disableDBConnect?: boolean

  /**
   * Disable running of the `onInit` function
   */
  disableOnInit?: boolean

  importMap?: ImportMap

  /**
   * A function that is called immediately following startup that receives the Payload instance as it's only argument.
   */
  onInit?: (payload: Payload) => Promise<void> | void
}

/**
 * This result is calculated on the server
 * and then sent to the client allowing the dashboard to show accessible data and actions.
 *
 * If the result is `true`, the user has access.
 * If the result is an object, it is interpreted as a MongoDB query.
 *
 * @example `{ createdBy: { equals: id } }`
 *
 * @example `{ tenant: { in: tenantIds } }`
 *
 * @see https://payloadcms.com/docs/access-control/overview
 */
export type AccessResult = boolean | Where

export type AccessArgs<TData = any> = {
  /**
   * The relevant resource that is being accessed.
   *
   * `data` is null when a list is requested
   */
  data?: TData
  /** ID of the resource being accessed */
  id?: number | string
  /** If true, the request is for a static file */
  isReadingStaticFile?: boolean
  /** The original request that requires an access check */
  req: PayloadRequest
}

/**
 * Access function runs on the server
 * and is sent to the client allowing the dashboard to show accessible data and actions.
 *
 * @see https://payloadcms.com/docs/access-control/overview
 */
export type Access<TData = any> = (args: AccessArgs<TData>) => AccessResult | Promise<AccessResult>

/** Web Request/Response model, but the req has more payload specific properties added to it. */
export type PayloadHandler = (req: PayloadRequest) => Promise<Response> | Response

/**
 * Docs: https://payloadcms.com/docs/rest-api/overview#custom-endpoints
 */
export type Endpoint = {
  /** Extension point to add your custom data. */
  custom?: Record<string, any>

  /**
   * Middleware that will be called when the path/method matches
   *
   * Compatible with Web Request/Response Model
   */
  handler: PayloadHandler
  /** HTTP method (or "all") */
  method: 'connect' | 'delete' | 'get' | 'head' | 'options' | 'patch' | 'post' | 'put'
  /**
   * Pattern that should match the path of the incoming request
   *
   * Compatible with the Express router
   */
  path: string
  /**
   * Please add "root" routes under the /api folder in the Payload Project.
   * https://nextjs.org/docs/app/api-reference/file-conventions/route
   *
   * @deprecated in 3.0
   */
  root?: never
}

export type EditViewComponent = PayloadComponent<ServerSideEditViewProps>

export type EditViewConfig = {
  meta?: MetaConfig
} & (
  | {
      actions?: CustomComponent[]
    }
  | {
      Component: EditViewComponent
      path?: string
    }
  | {
      path?: string
      /**
       * Add a new Edit View to the admin panel
       * i.e. you can render a custom view that has no tab, if desired
       * Or override a specific properties of an existing one
       * i.e. you can customize the `Default` view tab label, if desired
       */
      tab?: DocumentTabConfig
    }
)

type ClientProps = {
  readonly [key: string]: unknown
}

export type ServerProps = {
  readonly i18n: I18nClient
  readonly locale?: Locale
  readonly params?: { [key: string]: string | string[] | undefined }
  readonly payload: Payload
  readonly permissions?: SanitizedPermissions
  readonly searchParams?: { [key: string]: string | string[] | undefined }
  readonly user?: TypedUser
  readonly visibleEntities?: VisibleEntities
} & ClientProps

export const serverProps: (keyof ServerProps)[] = [
  'payload',
  'i18n',
  'locale',
  'params',
  'permissions',
  'searchParams',
  'permissions',
]

export type CustomComponent<TAdditionalProps extends object = Record<string, any>> =
  PayloadComponent<ServerProps & TAdditionalProps, TAdditionalProps>

export type Locale = {
  /**
   * value of supported locale
   * @example "en"
   */
  code: string
  /**
   * Code of another locale to use when reading documents with fallback, if not specified defaultLocale is used
   */
  fallbackLocale?: string
  /**
   * label of supported locale
   * @example "English"
   */
  label: Record<string, string> | string
  /**
   * if true, defaults textAligmnent on text fields to RTL
   */
  rtl?: boolean
}

export type BaseLocalizationConfig = {
  /**
   * Locale for users that have not expressed their preference for a specific locale
   * @example `"en"`
   */
  defaultLocale: string
<<<<<<< HEAD
  /**
   * Change the locale used by the default Publish button.
   * If set to `all`, all locales will be published.
   * If set to `active`, only the locale currently being edited will be published.
   * The non-default option will be available via the secondary button.
   * @default 'all'
   */
  defaultLocalePublishOption?: 'active' | 'all'
  /** Set to `true` to let missing values in localised fields fall back to the values in `defaultLocale` */
=======
  /** Set to `true` to let missing values in localised fields fall back to the values in `defaultLocale`
   *
   * If false, then no requests will fallback unless a fallbackLocale is specified in the request.
   * @default true
   */
>>>>>>> f136a7db
  fallback?: boolean
}

export type LocalizationConfigWithNoLabels = Prettify<
  {
    /**
     * List of supported locales
     * @example `["en", "es", "fr", "nl", "de", "jp"]`
     */
    locales: string[]
  } & BaseLocalizationConfig
>

export type LocalizationConfigWithLabels = Prettify<
  {
    /**
     * List of supported locales with labels
     * @example {
     *  label: 'English',
     *  value: 'en',
     *  rtl: false
     * }
     */
    locales: Locale[]
  } & BaseLocalizationConfig
>

export type SanitizedLocalizationConfig = Prettify<
  {
    /**
     * List of supported locales
     * @example `["en", "es", "fr", "nl", "de", "jp"]`
     */
    localeCodes: string[]
  } & LocalizationConfigWithLabels
>

/**
 * @see https://payloadcms.com/docs/configuration/localization#localization
 */
export type LocalizationConfig = Prettify<
  LocalizationConfigWithLabels | LocalizationConfigWithNoLabels
>

export type LabelFunction = ({ t }: { t: TFunction }) => string

export type StaticLabel = Record<string, string> | string

export type SharpDependency = (
  input?:
    | ArrayBuffer
    | Buffer
    | Float32Array
    | Float64Array
    | Int8Array
    | Int16Array
    | Int32Array
    | string
    | Uint8Array
    | Uint8ClampedArray
    | Uint16Array
    | Uint32Array,
  options?: sharp.SharpOptions,
) => sharp.Sharp

export type CORSConfig = {
  headers?: string[]
  origins: '*' | string[]
}

export type AdminFunction = {
  args?: object
  path: string
  type: 'function'
}

export type AdminComponent = {
  clientProps?: object
  path: string
  serverProps?: object
  type: 'component'
}

export interface AdminDependencies {
  [key: string]: AdminComponent | AdminFunction
}

export type FetchAPIFileUploadOptions = {
  /**
   * Returns a HTTP 413 when the file is bigger than the size limit if `true`.
   * Otherwise, it will add a `truncated = true` to the resulting file structure.
   * @default false
   */
  abortOnLimit?: boolean | undefined
  /**
   * Automatically creates the directory path specified in `.mv(filePathName)`
   * @default false
   */
  createParentPath?: boolean | undefined
  /**
   * Turn on/off upload process logging. Can be useful for troubleshooting.
   * @default false
   */
  debug?: boolean | undefined
  /**
   * User defined limit handler which will be invoked if the file is bigger than configured limits.
   * @default false
   */
  limitHandler?: ((args: { request: Request; size: number }) => void) | boolean | undefined
  /**
   * By default, `req.body` and `req.files` are flattened like this:
   * `{'name': 'John', 'hobbies[0]': 'Cinema', 'hobbies[1]': 'Bike'}
   *
   * When this option is enabled they are parsed in order to be nested like this:
   * `{'name': 'John', 'hobbies': ['Cinema', 'Bike']}`
   * @default false
   */
  parseNested?: boolean | undefined
  /**
   * Preserves filename extension when using `safeFileNames` option.
   * If set to `true`, will default to an extension length of `3`.
   * If set to `number`, this will be the max allowable extension length.
   * If an extension is smaller than the extension length, it remains untouched. If the extension is longer,
   * it is shifted.
   * @default false
   *
   * @example
   * // true
   * app.use(fileUpload({ safeFileNames: true, preserveExtension: true }));
   * // myFileName.ext --> myFileName.ext
   *
   * @example
   * // max extension length 2, extension shifted
   * app.use(fileUpload({ safeFileNames: true, preserveExtension: 2 }));
   * // myFileName.ext --> myFileNamee.xt
   */
  preserveExtension?: boolean | number | undefined
  /**
   * Response which will be send to client if file size limit exceeded when `abortOnLimit` set to `true`.
   * @default 'File size limit has been reached'
   */
  responseOnLimit?: string | undefined
  /**
   * Strips characters from the upload's filename.
   * You can use custom regex to determine what to strip.
   * If set to `true`, non-alphanumeric characters _except_ dashes and underscores will be stripped.
   * This option is off by default.
   * @default false
   *
   * @example
   * // strip slashes from file names
   * app.use(fileUpload({ safeFileNames: /\\/g }))
   *
   * @example
   * app.use(fileUpload({ safeFileNames: true }))
   */
  safeFileNames?: boolean | RegExp | undefined
  /**
   * Path to store temporary files.
   * Used along with the `useTempFiles` option. By default this module uses `'tmp'` folder
   * in the current working directory.
   * You can use trailing slash, but it is not necessary.
   * @default './tmp'
   */
  tempFileDir?: string | undefined
  /**
   * This defines how long to wait for data before aborting. Set to `0` if you want to turn off timeout checks.
   * @default 60_000
   */
  uploadTimeout?: number | undefined
  /**
   * Applies uri decoding to file names if set `true`.
   * @default false
   */
  uriDecodeFileNames?: boolean | undefined
  /**
   * By default this module uploads files into RAM.
   * Setting this option to `true` turns on using temporary files instead of utilising RAM.
   * This avoids memory overflow issues when uploading large files or in case of uploading
   * lots of files at same time.
   * @default false
   */
  useTempFiles?: boolean | undefined
} & Partial<BusboyConfig>

export type ErrorResult = { data?: any; errors: unknown[]; stack?: string }

export type AfterErrorResult = {
  graphqlResult?: GraphQLFormattedError
  response?: Partial<ErrorResult> & Record<string, unknown>
  status?: number
} | void

export type AfterErrorHookArgs = {
  /** The Collection that the hook is operating on. This will be undefined if the hook is executed from a non-collection endpoint or GraphQL. */
  collection?: SanitizedCollectionConfig
  /** 	Custom context passed between hooks */
  context: RequestContext
  /** The error that occurred. */
  error: Error
  /** The GraphQL result object, available if the hook is executed within a GraphQL context. */
  graphqlResult?: GraphQLFormattedError
  /** The Request object containing the currently authenticated user. */
  req: PayloadRequest
  /** The formatted error result object, available if the hook is executed from a REST context. */
  result?: ErrorResult
}

export type AfterErrorHook = (
  args: AfterErrorHookArgs,
) => AfterErrorResult | Promise<AfterErrorResult>

/**
 * This is the central configuration
 *
 * @see https://payloadcms.com/docs/configuration/overview
 */
export type Config = {
  /** Configure admin dashboard */
  admin?: {
    /** Automatically log in as a user */
    autoLogin?:
      | {
          /**
           * The email address of the user to login as
           */
          email?: string
          /** The password of the user to login as. This is only needed if `prefillOnly` is set to true */
          password?: string
          /**
           * If set to true, the login credentials will be prefilled but the user will still need to click the login button.
           *
           * @default false
           */
          prefillOnly?: boolean
          /** The username of the user to login as */
          username?: string
        }
      | false

    /** Set account profile picture. Options: gravatar, default or a custom React component. */
    avatar?:
      | 'default'
      | 'gravatar'
      | {
          Component: PayloadComponent<never>
        }
    /**
     * Add extra and/or replace built-in components with custom components
     *
     * @see https://payloadcms.com/docs/admin/components
     */
    components?: {
      /**
       * Add custom components to the top right of the Admin Panel
       */
      actions?: CustomComponent[]
      /**
       * Add custom components after the collection overview
       */
      afterDashboard?: CustomComponent[]
      /**
       * Add custom components after the email/password field
       */
      afterLogin?: CustomComponent[]
      /**
       * Add custom components after the navigation links
       */
      afterNavLinks?: CustomComponent[]
      /**
       * Add custom components before the collection overview
       */
      beforeDashboard?: CustomComponent[]
      /**
       * Add custom components before the email/password field
       */
      beforeLogin?: CustomComponent[]
      /**
       * Add custom components before the navigation links
       */
      beforeNavLinks?: CustomComponent[]
      /** Replace graphical components */
      graphics?: {
        /** Replace the icon in the navigation */
        Icon?: CustomComponent
        /** Replace the logo on the login page */
        Logo?: CustomComponent
      }
      /**
       * Add custom header to top of page globally
       */
      header?: CustomComponent[]
      /** Replace logout related components */
      logout?: {
        /** Replace the logout button  */
        Button?: CustomComponent
      }
      /**
       * Replace the navigation with a custom component
       */
      Nav?: CustomComponent
      /**
       * Wrap the admin dashboard in custom context providers
       */
      providers?: PayloadComponent<{ children?: React.ReactNode }, { children?: React.ReactNode }>[]
      /**
       * Replace or modify top-level admin routes, or add new ones:
       * + `Account` - `/admin/account`
       * + `Dashboard` - `/admin`
       * + `:path` - `/admin/:path`
       */
      views?: {
        /** Add custom admin views */
        [key: string]: AdminViewConfig
        /** Replace the account screen */
        account?: AdminViewConfig
        /** Replace the admin homepage */
        dashboard?: AdminViewConfig
      }
    }
    /** Extension point to add your custom data. Available in server and client. */
    custom?: Record<string, any>
    /** Global date format that will be used for all dates in the Admin panel. Any valid date-fns format pattern can be used. */
    dateFormat?: string
    /**
     * Each entry in this map generates an entry in the importMap,
     * as well as an entry in the componentMap if the type of the
     * dependency is 'component'
     */
    dependencies?: AdminDependencies
    /** If set to true, the entire Admin panel will be disabled. */
    disable?: boolean
    importMap?: {
      /**
       * Automatically generate component map during development
       * @default true
       */
      autoGenerate?: boolean

      /** The base directory for component paths starting with /.
       *
       * By default, this is process.cwd()
       **/
      baseDir?: string
      /**
       * You can use generators to add custom components to the component import map.
       * This allows you to import custom components in the admin panel.
       */
      generators?: Array<
        (props: {
          addToImportMap: AddToImportMap
          baseDir: string
          config: SanitizedConfig
          importMap: InternalImportMap
          imports: Imports
        }) => void
      >
    }
    livePreview?: {
      collections?: string[]
      globals?: string[]
    } & LivePreviewConfig
    /** Base meta data to use for the Admin Panel. Included properties are titleSuffix, ogImage, and favicon. */
    meta?: MetaConfig
    routes?: {
      /** The route for the account page. */
      account?: string
      /** The route for the create first user page. */
      createFirstUser?: string
      /** The route for the forgot password page. */
      forgot?: string
      /** The route the user will be redirected to after being inactive for too long. */
      inactivity?: string
      /** The route for the login page. */
      login?: string
      /** The route for the logout page. */
      logout?: string
      /** The route for the reset password page. */
      reset?: string
      /** The route for the unauthorized page. */
      unauthorized?: string
    }
    /**
     * Restrict the Admin Panel theme to use only one of your choice
     *
     * @default 'all' // The theme can be configured by users
     */
    theme?: 'all' | 'dark' | 'light'
    /** The slug of a Collection that you want to be used to log in to the Admin dashboard. */
    user?: string
  }
  /** Custom Payload bin scripts can be injected via the config. */
  bin?: BinScriptConfig[]
  /**
   * Manage the datamodel of your application
   *
   * @see https://payloadcms.com/docs/configuration/collections#collection-configs
   */
  collections?: CollectionConfig[]
  /**
   * Compatibility flags for prior Payload versions
   */
  compatibility?: {
    /**
     * By default, Payload will remove the `localized: true` property
     * from fields if a parent field is localized. Set this property
     * to `true` only if you have an existing Payload database from pre-3.0
     * that you would like to maintain without migrating. This is only
     * relevant for MongoDB databases.
     */
    allowLocalizedWithinLocalized: true
  }
  /**
   * Prefix a string to all cookies that Payload sets.
   *
   * @default "payload"
   */
  cookiePrefix?: string
  /** Either a whitelist array of URLS to allow CORS requests from, or a wildcard string ('*') to accept incoming requests from any domain. */
  cors?: '*' | CORSConfig | string[]
  /** A whitelist array of URLs to allow Payload cookies to be accepted from as a form of CSRF protection. */
  csrf?: string[]

  /** Extension point to add your custom data. Server only. */
  custom?: Record<string, any>

  /** Pass in a database adapter for use on this project. */
  db: DatabaseAdapterResult
  /** Enable to expose more detailed error information. */
  debug?: boolean
  /**
   * If a user does not specify `depth` while requesting a resource, this depth will be used.
   *
   * @see https://payloadcms.com/docs/getting-started/concepts#depth
   *
   * @default 2
   */
  defaultDepth?: number
  /**
   * The maximum allowed depth to be permitted application-wide. This setting helps prevent against malicious queries.
   *
   * @default 40000
   */
  defaultMaxTextLength?: number
  /** Default richtext editor to use for richText fields */
  editor?: RichTextAdapterProvider<any, any, any>
  /**
   * Email Adapter
   *
   * @see https://payloadcms.com/docs/email/overview
   */
  email?: EmailAdapter | Promise<EmailAdapter>
  /** Custom REST endpoints */
  endpoints?: Endpoint[]
  /**
   * @see https://payloadcms.com/docs/configuration/globals#global-configs
   */
  globals?: GlobalConfig[]
  /**
   * Manage the GraphQL API
   *
   * You can add your own GraphQL queries and mutations to Payload, making use of all the types that Payload has defined for you.
   *
   * @see https://payloadcms.com/docs/graphql/overview
   */
  graphQL?: {
    disable?: boolean
    disablePlaygroundInProduction?: boolean
    maxComplexity?: number
    /**
     * Function that returns an object containing keys to custom GraphQL mutations
     *
     * @see https://payloadcms.com/docs/graphql/extending
     */
    mutations?: GraphQLExtension
    /**
     * Function that returns an object containing keys to custom GraphQL queries
     *
     * @see https://payloadcms.com/docs/graphql/extending
     */
    queries?: GraphQLExtension
    /**
     * Filepath to write the generated schema to
     */
    schemaOutputFile?: string
  }
  /**
   * Tap into Payload-wide hooks.
   *
   * @see https://payloadcms.com/docs/hooks/overview
   */
  hooks?: {
    afterError?: AfterErrorHook[]
  }
  /** i18n config settings */
  // eslint-disable-next-line @typescript-eslint/no-empty-object-type
  i18n?: I18nOptions<{} | DefaultTranslationsObject> // loosen the type here to allow for custom translations
  /** Automatically index all sortable top-level fields in the database to improve sort performance and add database compatibility for Azure Cosmos and similar. */
  indexSortableFields?: boolean
  /**
   * @experimental There may be frequent breaking changes to this API
   */
  jobs?: JobsConfig
  /**
   * Translate your content to different languages/locales.
   *
   * @default false // disable localization
   */
  localization?: false | LocalizationConfig

  /**
   * Logger options, logger options with a destination stream, or an instantiated logger instance.
   *
   * See Pino Docs for options: https://getpino.io/#/docs/api?id=options
   *
   * ```ts
   * // Logger options only
   * logger: {
   *   level: 'info',
   * }
   *
   * // Logger options with destination stream
   * logger: {
   *  options: {
   *   level: 'info',
   *  },
   *  destination: process.stdout
   * },
   *
   * // Logger instance
   * logger: pino({ name: 'my-logger' })
   *
   * ```
   */
  logger?: 'sync' | { destination?: DestinationStream; options: pino.LoggerOptions } | PayloadLogger

  /**
   * Override the log level of errors for Payload's error handler or disable logging with `false`.
   * Levels can be any of the following: 'trace', 'debug', 'info', 'warn', 'error', 'fatal' or false.
   *
   * Default levels:
   * {
  `*   APIError: 'error',
  `*   AuthenticationError: 'error',
  `*   ErrorDeletingFile: 'error',
  `*   FileRetrievalError: 'error',
  `*   FileUploadError: 'error',
  `*   Forbidden: 'info',
  `*   Locked: 'info',
  `*   LockedAuth: 'error',
  `*   MissingFile: 'info',
  `*   NotFound: 'info',
  `*   QueryError: 'error',
  `*   ValidationError: 'info',
   * }
   */
  loggingLevels?: Partial<Record<ErrorName, false | Level>>

  /**
   * The maximum allowed depth to be permitted application-wide. This setting helps prevent against malicious queries.
   *
   * @see https://payloadcms.com/docs/getting-started/concepts#depth
   *
   * @default 10
   */
  maxDepth?: number
  /** A function that is called immediately following startup that receives the Payload instance as its only argument. */
  onInit?: (payload: Payload) => Promise<void> | void
  /**
   * An array of Payload plugins.
   *
   * @see https://payloadcms.com/docs/plugins/overview
   */
  plugins?: Plugin[]
  /** Control the routing structure that Payload binds itself to. */
  routes?: {
    /** The route for the admin panel.
     * @example "/my-admin"
     * @default "/admin"
     */
    admin?: string
    /** @default "/api"  */
    api?: string
    /** @default "/graphql"  */
    graphQL?: string
    /** @default "/graphql-playground" */
    graphQLPlayground?: string
  }
  /** Secure string that Payload will use for any encryption workflows */
  secret: string
  /**
   * Define the absolute URL of your app including the protocol, for example `https://example.org`.
   * No paths allowed, only protocol, domain and (optionally) port.
   *
   * @see https://payloadcms.com/docs/configuration/overview#options
   */
  serverURL?: string
  /**
   * Pass in a local copy of Sharp if you'd like to use it.
   *
   */
  sharp?: SharpDependency
  /** Send anonymous telemetry data about general usage. */
  telemetry?: boolean
  /** Control how typescript interfaces are generated from your collections. */
  typescript?: {
    /**
     * Automatically generate types during development
     * @default true
     */
    autoGenerate?: boolean

    /** Disable declare block in generated types file */
    declare?:
      | {
          /**
           * @internal internal use only to allow for multiple declarations within a monorepo and suppress the "Duplicate identifier GeneratedTypes" error
           *
           * Adds a @ts-ignore flag above the GeneratedTypes interface declaration
           *
           * @default false
           */
          ignoreTSError?: boolean
        }
      | false

    /** Filename to write the generated types to */
    outputFile?: string

    /**
     * Allows you to modify the base JSON schema that is generated during generate:types. This JSON schema will be used
     * to generate the TypeScript interfaces.
     */
    schema?: Array<(args: { jsonSchema: JSONSchema4 }) => JSONSchema4>
  }
  /**
   * Customize the handling of incoming file uploads for collections that have uploads enabled.
   */
  upload?: FetchAPIFileUploadOptions
}

export type SanitizedConfig = {
  collections: SanitizedCollectionConfig[]
  /** Default richtext editor to use for richText fields */
  editor?: RichTextAdapter<any, any, any>
  endpoints: Endpoint[]
  globals: SanitizedGlobalConfig[]
  i18n: Required<I18nOptions>
  jobs: JobsConfig // Redefine here, as the DeepRequired<Config> can break its type
  localization: false | SanitizedLocalizationConfig
  paths: {
    config: string
    configDir: string
    rawConfig: string
  }
  upload: {
    /**
     * Deduped list of adapters used in the project
     */
    adapters: string[]
  } & FetchAPIFileUploadOptions
} & Omit<
  // TODO: DeepRequired breaks certain, advanced TypeScript types / certain type information is lost. We should remove it when possible.
  // E.g. in packages/ui/src/graphics/Account/index.tsx in getComponent, if avatar.Component is casted to what it's supposed to be,
  // the result type is different
  DeepRequired<Config>,
  'collections' | 'editor' | 'endpoint' | 'globals' | 'i18n' | 'localization' | 'upload'
>

export type EditConfig = EditConfigWithoutRoot | EditConfigWithRoot

export type EditConfigWithRoot = {
  api?: never
  default?: never
  livePreview?: never
  /**
   * Replace or modify _all_ nested document views and routes, including the document header, controls, and tabs. This cannot be used in conjunction with other nested views.
   * + `root` - `/admin/collections/:collection/:id/**\/*`
   */
  root: Partial<EditViewConfig>
  version?: never
  versions?: never
}

export type EditConfigWithoutRoot = {
  [key: string]: EditViewConfig
  /**
   * Replace or modify individual nested routes, or add new ones:
   * + `default` - `/admin/collections/:collection/:id`
   * + `api` - `/admin/collections/:collection/:id/api`
   * + `livePreview` - `/admin/collections/:collection/:id/preview`
   * + `references` - `/admin/collections/:collection/:id/references`
   * + `relationships` - `/admin/collections/:collection/:id/relationships`
   * + `versions` - `/admin/collections/:collection/:id/versions`
   * + `version` - `/admin/collections/:collection/:id/versions/:version`
   * + `customView` - `/admin/collections/:collection/:id/:path`
   *
   * To override the entire Edit View including all nested views, use the `root` key.
   */
  api?: Partial<EditViewConfig>
  default?: Partial<EditViewConfig>
  livePreview?: Partial<EditViewConfig>
  root?: never
  version?: Partial<EditViewConfig>
  versions?: Partial<EditViewConfig>
}

export type EntityDescriptionComponent = CustomComponent

export type EntityDescriptionFunction = ({ t }: { t: TFunction }) => string

export type EntityDescription = EntityDescriptionFunction | Record<string, string> | string

export type { EmailAdapter, SendEmailOptions }<|MERGE_RESOLUTION|>--- conflicted
+++ resolved
@@ -444,7 +444,6 @@
    * @example `"en"`
    */
   defaultLocale: string
-<<<<<<< HEAD
   /**
    * Change the locale used by the default Publish button.
    * If set to `all`, all locales will be published.
@@ -453,14 +452,11 @@
    * @default 'all'
    */
   defaultLocalePublishOption?: 'active' | 'all'
-  /** Set to `true` to let missing values in localised fields fall back to the values in `defaultLocale` */
-=======
   /** Set to `true` to let missing values in localised fields fall back to the values in `defaultLocale`
    *
    * If false, then no requests will fallback unless a fallbackLocale is specified in the request.
    * @default true
    */
->>>>>>> f136a7db
   fallback?: boolean
 }
 
