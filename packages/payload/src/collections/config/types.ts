import type { GraphQLInputObjectType, GraphQLNonNull, GraphQLObjectType } from 'graphql'
import type { DeepRequired, IsAny, MarkOptional } from 'ts-essentials'

import type {
  CustomPreviewButton,
  CustomPublishButton,
  CustomSaveButton,
  CustomSaveDraftButton,
  CustomUpload,
} from '../../admin/types.js'
import type { Arguments as MeArguments } from '../../auth/operations/me.js'
import type {
  Arguments as RefreshArguments,
  Result as RefreshResult,
} from '../../auth/operations/refresh.js'
import type { Auth, ClientUser, IncomingAuthType } from '../../auth/types.js'
import type {
  Access,
  AfterErrorHookArgs,
  AfterErrorResult,
  CustomComponent,
  EditConfig,
  Endpoint,
  EntityDescription,
  EntityDescriptionComponent,
  GeneratePreviewURL,
  LabelFunction,
  LivePreviewConfig,
  MetaConfig,
  PayloadComponent,
  StaticLabel,
} from '../../config/types.js'
import type { DBIdentifierName } from '../../database/types.js'
import type { Field, JoinField, RelationshipField, UploadField } from '../../fields/config/types.js'
import type {
  CollectionSlug,
  JsonObject,
  RequestContext,
  TypedAuthOperations,
  TypedCollection,
  TypedCollectionSelect,
  TypedLocale,
} from '../../index.js'
import type {
  PayloadRequest,
  SelectType,
  Sort,
  TransformCollectionWithSelect,
  Where,
} from '../../types/index.js'
import type { SanitizedUploadConfig, UploadConfig } from '../../uploads/types.js'
import type {
  IncomingCollectionVersions,
  SanitizedCollectionVersions,
} from '../../versions/types.js'
import type { AfterOperationArg, AfterOperationMap } from '../operations/utils.js'

export type DataFromCollectionSlug<TSlug extends CollectionSlug> = TypedCollection[TSlug]

export type SelectFromCollectionSlug<TSlug extends CollectionSlug> = TypedCollectionSelect[TSlug]

export type AuthOperationsFromCollectionSlug<TSlug extends CollectionSlug> =
  TypedAuthOperations[TSlug]

export type RequiredDataFromCollection<TData extends JsonObject> = MarkOptional<
  TData,
  'createdAt' | 'id' | 'sizes' | 'updatedAt'
>

export type RequiredDataFromCollectionSlug<TSlug extends CollectionSlug> =
  RequiredDataFromCollection<DataFromCollectionSlug<TSlug>>

export type HookOperationType =
  | 'autosave'
  | 'count'
  | 'countVersions'
  | 'create'
  | 'delete'
  | 'forgotPassword'
  | 'login'
  | 'read'
  | 'refresh'
  | 'update'

type CreateOrUpdateOperation = Extract<HookOperationType, 'create' | 'update'>

export type BeforeOperationHook = (args: {
  args?: any
  /** The collection which this hook is being run on */
  collection: SanitizedCollectionConfig
  context: RequestContext
  /**
   * Hook operation being performed
   */
  operation: HookOperationType
  req: PayloadRequest
}) => any

export type BeforeValidateHook<T extends TypeWithID = any> = (args: {
  /** The collection which this hook is being run on */
  collection: SanitizedCollectionConfig
  context: RequestContext
  data?: Partial<T>
  /**
   * Hook operation being performed
   */
  operation: CreateOrUpdateOperation
  /**
   * Original document before change
   *
   * `undefined` on 'create' operation
   */
  originalDoc?: T
  req: PayloadRequest
}) => any

export type BeforeChangeHook<T extends TypeWithID = any> = (args: {
  /** The collection which this hook is being run on */
  collection: SanitizedCollectionConfig
  context: RequestContext
  data: Partial<T>
  /**
   * Hook operation being performed
   */
  operation: CreateOrUpdateOperation
  /**
   * Original document before change
   *
   * `undefined` on 'create' operation
   */
  originalDoc?: T
  req: PayloadRequest
}) => any

export type AfterChangeHook<T extends TypeWithID = any> = (args: {
  /** The collection which this hook is being run on */
  collection: SanitizedCollectionConfig
  context: RequestContext
  doc: T
  /**
   * Hook operation being performed
   */
  operation: CreateOrUpdateOperation
  previousDoc: T
  req: PayloadRequest
}) => any

export type BeforeReadHook<T extends TypeWithID = any> = (args: {
  /** The collection which this hook is being run on */
  collection: SanitizedCollectionConfig
  context: RequestContext
  doc: T
  query: { [key: string]: any }
  req: PayloadRequest
}) => any

export type AfterReadHook<T extends TypeWithID = any> = (args: {
  /** The collection which this hook is being run on */
  collection: SanitizedCollectionConfig
  context: RequestContext
  doc: T
  findMany?: boolean
  query?: { [key: string]: any }
  req: PayloadRequest
}) => any

export type BeforeDeleteHook = (args: {
  /** The collection which this hook is being run on */
  collection: SanitizedCollectionConfig
  context: RequestContext
  id: number | string
  req: PayloadRequest
}) => any

export type AfterDeleteHook<T extends TypeWithID = any> = (args: {
  /** The collection which this hook is being run on */
  collection: SanitizedCollectionConfig
  context: RequestContext
  doc: T
  id: number | string
  req: PayloadRequest
}) => any

export type AfterOperationHook<TOperationGeneric extends CollectionSlug = string> = (
  arg: AfterOperationArg<TOperationGeneric>,
) =>
  | Awaited<
      ReturnType<AfterOperationMap<TOperationGeneric>[keyof AfterOperationMap<TOperationGeneric>]>
    >
  | Promise<
      Awaited<
        ReturnType<AfterOperationMap<TOperationGeneric>[keyof AfterOperationMap<TOperationGeneric>]>
      >
    >

export type BeforeLoginHook<T extends TypeWithID = any> = (args: {
  /** The collection which this hook is being run on */
  collection: SanitizedCollectionConfig
  context: RequestContext
  req: PayloadRequest
  user: T
}) => any

export type AfterLoginHook<T extends TypeWithID = any> = (args: {
  /** The collection which this hook is being run on */
  collection: SanitizedCollectionConfig
  context: RequestContext
  req: PayloadRequest
  token: string
  user: T
}) => any

export type AfterLogoutHook<T extends TypeWithID = any> = (args: {
  /** The collection which this hook is being run on */
  collection: SanitizedCollectionConfig
  context: RequestContext
  req: PayloadRequest
}) => any

export type AfterMeHook<T extends TypeWithID = any> = (args: {
  /** The collection which this hook is being run on */
  collection: SanitizedCollectionConfig
  context: RequestContext
  req: PayloadRequest
  response: unknown
}) => any

export type RefreshHook<T extends TypeWithID = any> = (args: {
  args: RefreshArguments
  user: T
}) => Promise<RefreshResult | void> | (RefreshResult | void)

export type MeHook<T extends TypeWithID = any> = (args: {
  args: MeArguments
  user: T
}) => ({ exp: number; user: T } | void) | Promise<{ exp: number; user: T } | void>

export type AfterRefreshHook<T extends TypeWithID = any> = (args: {
  /** The collection which this hook is being run on */
  collection: SanitizedCollectionConfig
  context: RequestContext
  exp: number
  req: PayloadRequest
  token: string
}) => any

export type AfterErrorHook = (
  args: { collection: SanitizedCollectionConfig } & AfterErrorHookArgs,
) => AfterErrorResult | Promise<AfterErrorResult>

export type AfterForgotPasswordHook = (args: {
  args?: any
  /** The collection which this hook is being run on */
  collection: SanitizedCollectionConfig
  context: RequestContext
}) => any

<<<<<<< HEAD
export type EnableFoldersOptions = {
  // Displays the folder collection and parentFolder field in the document view
  debug?: boolean
}
=======
export type BaseListFilter = (args: {
  limit: number
  locale?: TypedLocale
  page: number
  req: PayloadRequest
  sort: string
}) => null | Promise<null | Where> | Where
>>>>>>> 077d3e7d

export type CollectionAdminOptions = {
  baseListFilter?: BaseListFilter
  /**
   * Custom admin components
   */
  components?: {
    afterList?: CustomComponent[]
    afterListTable?: CustomComponent[]
    beforeList?: CustomComponent[]
    beforeListTable?: CustomComponent[]
    Description?: EntityDescriptionComponent
    /**
     * Components within the edit view
     */
    edit?: {
      /**
       * Replaces the "Preview" button
       */
      PreviewButton?: CustomPreviewButton
      /**
       * Replaces the "Publish" button
       * + drafts must be enabled
       */
      PublishButton?: CustomPublishButton
      /**
       * Replaces the "Save" button
       * + drafts must be disabled
       */
      SaveButton?: CustomSaveButton
      /**
       * Replaces the "Save Draft" button
       * + drafts must be enabled
       * + autosave must be disabled
       */
      SaveDraftButton?: CustomSaveDraftButton
      /**
       * Replaces the "Upload" section
       * + upload must be enabled
       */
      Upload?: CustomUpload
    }
    views?: {
      /**
       * Set to a React component to replace the entire Edit View, including all nested routes.
       * Set to an object to replace or modify individual nested routes, or to add new ones.
       */
      edit?: EditConfig
      list?: {
        actions?: CustomComponent[]
        Component?: PayloadComponent
      }
    }
  }
  /** Extension point to add your custom data. Available in server and client. */
  custom?: Record<string, any>
  /**
   * Default columns to show in list view
   */
  defaultColumns?: string[]
  /**
   * Custom description for collection
   */
  description?: EntityDescription
  /**
   * Changes the list view and adds parentFolder field to collection
   */
  enableFolders?: boolean | EnableFoldersOptions
  enableRichTextLink?: boolean
  enableRichTextRelationship?: boolean
  /**
   * Place collections into a navigational group
   * */
  group?: Record<string, string> | string
  /**
   * Exclude the collection from the admin nav and routes
   */
  hidden?: ((args: { user: ClientUser }) => boolean) | boolean
  /**
   * Hide the API URL within the Edit view
   */
  hideAPIURL?: boolean
  /**
   * Additional fields to be searched via the full text search
   */
  listSearchableFields?: string[]
  /**
   * Live preview options
   */
  livePreview?: LivePreviewConfig
  meta?: MetaConfig
  pagination?: {
    defaultLimit?: number
    limits?: number[]
  }
  /**
   * Function to generate custom preview URL
   */
  preview?: GeneratePreviewURL
  /**
   * Field to use as title in Edit View and first column in List view
   */
  useAsTitle?: string
}

/** Manage all aspects of a data collection */
export type CollectionConfig<TSlug extends CollectionSlug = any> = {
  /**
   * Access control
   */
  access?: {
    admin?: ({ req }: { req: PayloadRequest }) => boolean | Promise<boolean>
    create?: Access
    delete?: Access
    read?: Access
    readVersions?: Access
    unlock?: Access
    update?: Access
  }
  /**
   * Collection admin options
   */
  admin?: CollectionAdminOptions
  /**
   * Collection login options
   *
   * Use `true` to enable with default options
   */
  auth?: boolean | IncomingAuthType
  /** Extension point to add your custom data. Server only. */
  custom?: Record<string, any>
  /**
   * Used to override the default naming of the database table or collection with your using a function or string
   * @WARNING: If you change this property with existing data, you will need to handle the renaming of the table in your database or by using migrations
   */
  dbName?: DBIdentifierName
  defaultPopulate?: IsAny<SelectFromCollectionSlug<TSlug>> extends true
    ? SelectType
    : SelectFromCollectionSlug<TSlug>
  /**
   * Default field to sort by in collection list view
   */
  defaultSort?: Sort
  /**
   * When true, do not show the "Duplicate" button while editing documents within this collection and prevent `duplicate` from all APIs
   */
  disableDuplicate?: boolean
  /**
   * Custom rest api endpoints, set false to disable all rest endpoints for this collection.
   */
  endpoints?: false | Omit<Endpoint, 'root'>[]
  fields: Field[]
  /**
   * GraphQL configuration
   */
  graphQL?:
    | {
        pluralName?: string
        singularName?: string
      }
    | false
  /**
   * Hooks to modify Payload functionality
   */
  hooks?: {
    afterChange?: AfterChangeHook[]
    afterDelete?: AfterDeleteHook[]
    afterError?: AfterErrorHook[]
    afterForgotPassword?: AfterForgotPasswordHook[]
    afterLogin?: AfterLoginHook[]
    afterLogout?: AfterLogoutHook[]
    afterMe?: AfterMeHook[]
    afterOperation?: AfterOperationHook<TSlug>[]
    afterRead?: AfterReadHook[]
    afterRefresh?: AfterRefreshHook[]
    beforeChange?: BeforeChangeHook[]
    beforeDelete?: BeforeDeleteHook[]
    beforeLogin?: BeforeLoginHook[]
    beforeOperation?: BeforeOperationHook[]
    beforeRead?: BeforeReadHook[]
    beforeValidate?: BeforeValidateHook[]
    /**
    /**
     * Use the `me` hook to control the `me` operation.
     * Here, you can optionally instruct the me operation to return early,
     * and skip its default logic.
     */
    me?: MeHook[]
    /**
     * Use the `refresh` hook to control the refresh operation.
     * Here, you can optionally instruct the refresh operation to return early,
     * and skip its default logic.
     */
    refresh?: RefreshHook[]
  }
  /**
   * Label configuration
   */
  labels?: {
    plural?: LabelFunction | StaticLabel
    singular?: LabelFunction | StaticLabel
  }
  /**
   * Enables / Disables the ability to lock documents while editing
   * @default true
   */
  lockDocuments?:
    | {
        duration: number
      }
    | false
  slug: string
  /**
   * Add `createdAt` and `updatedAt` fields
   *
   * @default true
   */
  timestamps?: boolean
  /**
   * Options used in typescript generation
   */
  typescript?: {
    /**
     * Typescript generation name given to the interface type
     */
    interface?: string
  }
  /**
   * Customize the handling of incoming file uploads
   *
   * @default false // disable uploads
   */
  upload?: boolean | UploadConfig
  /**
   * Enable versioning. Set it to true to enable default versions settings,
   * or customize versions options by setting the property equal to an object
   * containing the version options.
   *
   * @default false // disable versioning
   */
  versions?: boolean | IncomingCollectionVersions
}

export type SanitizedJoin = {
  /**
   * The field configuration defining the join
   */
  field: JoinField
  /**
   * The path of the join field in dot notation
   */
  joinPath: string
  targetField: RelationshipField | UploadField
}

export type SanitizedJoins = {
  [collectionSlug: string]: SanitizedJoin[]
}

export interface SanitizedCollectionConfig
  extends Omit<
    DeepRequired<CollectionConfig>,
<<<<<<< HEAD
    'admin' | 'auth' | 'endpoints' | 'fields' | 'upload' | 'versions'
=======
    'auth' | 'endpoints' | 'fields' | 'slug' | 'upload' | 'versions'
>>>>>>> 077d3e7d
  > {
  admin: {
    enableFolders?: EnableFoldersOptions
  } & CollectionAdminOptions
  auth: Auth
  endpoints: Endpoint[] | false
  fields: Field[]
  slug: CollectionSlug
  /**
   * Object of collections to join 'Join Fields object keyed by collection
   */
  joins: SanitizedJoins
  upload: SanitizedUploadConfig
  versions: SanitizedCollectionVersions
}

export type Collection = {
  config: SanitizedCollectionConfig
  customIDType?: 'number' | 'text'
  graphQL?: {
    countType: GraphQLObjectType
    JWT: GraphQLObjectType
    mutationInputType: GraphQLNonNull<any>
    paginatedType: GraphQLObjectType
    type: GraphQLObjectType
    updateMutationInputType: GraphQLNonNull<any>
    versionType: GraphQLObjectType
    whereInputType: GraphQLInputObjectType
  }
}

export type BulkOperationResult<TSlug extends CollectionSlug, TSelect extends SelectType> = {
  docs: TransformCollectionWithSelect<TSlug, TSelect>[]
  errors: {
    id: DataFromCollectionSlug<TSlug>['id']
    message: string
  }[]
}

export type AuthCollection = {
  config: SanitizedCollectionConfig
}

export type TypeWithID = {
  docId?: any
  id: number | string
}

export type TypeWithTimestamps = {
  [key: string]: unknown
  createdAt: string
  id: number | string
  updatedAt: string
}<|MERGE_RESOLUTION|>--- conflicted
+++ resolved
@@ -255,12 +255,11 @@
   context: RequestContext
 }) => any
 
-<<<<<<< HEAD
 export type EnableFoldersOptions = {
   // Displays the folder collection and parentFolder field in the document view
   debug?: boolean
 }
-=======
+
 export type BaseListFilter = (args: {
   limit: number
   locale?: TypedLocale
@@ -268,7 +267,6 @@
   req: PayloadRequest
   sort: string
 }) => null | Promise<null | Where> | Where
->>>>>>> 077d3e7d
 
 export type CollectionAdminOptions = {
   baseListFilter?: BaseListFilter
@@ -531,23 +529,19 @@
 export interface SanitizedCollectionConfig
   extends Omit<
     DeepRequired<CollectionConfig>,
-<<<<<<< HEAD
-    'admin' | 'auth' | 'endpoints' | 'fields' | 'upload' | 'versions'
-=======
     'auth' | 'endpoints' | 'fields' | 'slug' | 'upload' | 'versions'
->>>>>>> 077d3e7d
   > {
-  admin: {
-    enableFolders?: EnableFoldersOptions
-  } & CollectionAdminOptions
+  // admin: {
+  //   enableFolders?: EnableFoldersOptions
+  // } & CollectionAdminOptions
   auth: Auth
   endpoints: Endpoint[] | false
   fields: Field[]
+  /**
+   * Object of collections to join 'Join Fields object keyed by collection
+   */
+  joins: SanitizedJoins
   slug: CollectionSlug
-  /**
-   * Object of collections to join 'Join Fields object keyed by collection
-   */
-  joins: SanitizedJoins
   upload: SanitizedUploadConfig
   versions: SanitizedCollectionVersions
 }
