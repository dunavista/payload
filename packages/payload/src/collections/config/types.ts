import type { GraphQLInputObjectType, GraphQLNonNull, GraphQLObjectType } from 'graphql'
import type { DeepRequired, MarkOptional } from 'ts-essentials'

import type {
  CustomPreviewButton,
  CustomPublishButton,
  CustomSaveButton,
  CustomSaveDraftButton,
  CustomUpload,
} from '../../admin/types.js'
import type { Arguments as MeArguments } from '../../auth/operations/me.js'
import type {
  Arguments as RefreshArguments,
  Result as RefreshResult,
} from '../../auth/operations/refresh.js'
import type { Auth, ClientUser, IncomingAuthType } from '../../auth/types.js'
import type {
  Access,
  AfterErrorHookArgs,
  AfterErrorResult,
  CustomComponent,
  EditConfig,
  Endpoint,
  EntityDescription,
  EntityDescriptionComponent,
  GeneratePreviewURL,
  LabelFunction,
  LivePreviewConfig,
  MetaConfig,
  PayloadComponent,
  StaticLabel,
} from '../../config/types.js'
<<<<<<< HEAD
import type { BaseDatabaseAdapter, DBIdentifierName } from '../../database/types.js'
import type { Field } from '../../fields/config/types.js'
=======
import type { DBIdentifierName } from '../../database/types.js'
import type { Field, JoinField } from '../../fields/config/types.js'
import type {
  CollectionSlug,
  JsonObject,
  TypedAuthOperations,
  TypedCollection,
} from '../../index.js'
>>>>>>> a033cfe1
import type { PayloadRequest, RequestContext } from '../../types/index.js'
import type { SanitizedUploadConfig, UploadConfig } from '../../uploads/types.js'
import type {
  IncomingCollectionVersions,
  SanitizedCollectionVersions,
} from '../../versions/types.js'
import type { AfterOperationArg, AfterOperationMap } from '../operations/utils.js'

import {
  type CollectionSlug,
  type DatabaseAdapterObj,
  type JsonObject,
  type TypedAuthOperations,
  type TypedCollection,
} from '../../index.js'

export type DataFromCollectionSlug<TSlug extends CollectionSlug> = TypedCollection[TSlug]
export type AuthOperationsFromCollectionSlug<TSlug extends CollectionSlug> =
  TypedAuthOperations[TSlug]

export type RequiredDataFromCollection<TData extends JsonObject> = MarkOptional<
  TData,
  'createdAt' | 'id' | 'sizes' | 'updatedAt'
>

export type RequiredDataFromCollectionSlug<TSlug extends CollectionSlug> =
  RequiredDataFromCollection<DataFromCollectionSlug<TSlug>>

export type HookOperationType =
  | 'autosave'
  | 'count'
  | 'create'
  | 'delete'
  | 'forgotPassword'
  | 'login'
  | 'read'
  | 'refresh'
  | 'update'

type CreateOrUpdateOperation = Extract<HookOperationType, 'create' | 'update'>

export type BeforeOperationHook = (args: {
  args?: any
  /** The collection which this hook is being run on */
  collection: SanitizedCollectionConfig
  context: RequestContext
  /**
   * Hook operation being performed
   */
  operation: HookOperationType
  req: PayloadRequest
}) => any

export type BeforeValidateHook<T extends TypeWithID = any> = (args: {
  /** The collection which this hook is being run on */
  collection: SanitizedCollectionConfig
  context: RequestContext
  data?: Partial<T>
  /**
   * Hook operation being performed
   */
  operation: CreateOrUpdateOperation
  /**
   * Original document before change
   *
   * `undefined` on 'create' operation
   */
  originalDoc?: T
  req: PayloadRequest
}) => any

export type BeforeChangeHook<T extends TypeWithID = any> = (args: {
  /** The collection which this hook is being run on */
  collection: SanitizedCollectionConfig
  context: RequestContext
  data: Partial<T>
  /**
   * Hook operation being performed
   */
  operation: CreateOrUpdateOperation
  /**
   * Original document before change
   *
   * `undefined` on 'create' operation
   */
  originalDoc?: T
  req: PayloadRequest
}) => any

export type AfterChangeHook<T extends TypeWithID = any> = (args: {
  /** The collection which this hook is being run on */
  collection: SanitizedCollectionConfig
  context: RequestContext
  doc: T
  /**
   * Hook operation being performed
   */
  operation: CreateOrUpdateOperation
  previousDoc: T
  req: PayloadRequest
}) => any

export type BeforeReadHook<T extends TypeWithID = any> = (args: {
  /** The collection which this hook is being run on */
  collection: SanitizedCollectionConfig
  context: RequestContext
  doc: T
  query: { [key: string]: any }
  req: PayloadRequest
}) => any

export type AfterReadHook<T extends TypeWithID = any> = (args: {
  /** The collection which this hook is being run on */
  collection: SanitizedCollectionConfig
  context: RequestContext
  doc: T
  findMany?: boolean
  query?: { [key: string]: any }
  req: PayloadRequest
}) => any

export type BeforeDeleteHook = (args: {
  /** The collection which this hook is being run on */
  collection: SanitizedCollectionConfig
  context: RequestContext
  id: number | string
  req: PayloadRequest
}) => any

export type AfterDeleteHook<T extends TypeWithID = any> = (args: {
  /** The collection which this hook is being run on */
  collection: SanitizedCollectionConfig
  context: RequestContext
  doc: T
  id: number | string
  req: PayloadRequest
}) => any

export type AfterOperationHook<TOperationGeneric extends CollectionSlug = string> = (
  arg: AfterOperationArg<TOperationGeneric>,
) =>
  | Awaited<
      ReturnType<AfterOperationMap<TOperationGeneric>[keyof AfterOperationMap<TOperationGeneric>]>
    >
  | Promise<
      Awaited<
        ReturnType<AfterOperationMap<TOperationGeneric>[keyof AfterOperationMap<TOperationGeneric>]>
      >
    >

export type BeforeLoginHook<T extends TypeWithID = any> = (args: {
  /** The collection which this hook is being run on */
  collection: SanitizedCollectionConfig
  context: RequestContext
  req: PayloadRequest
  user: T
}) => any

export type AfterLoginHook<T extends TypeWithID = any> = (args: {
  /** The collection which this hook is being run on */
  collection: SanitizedCollectionConfig
  context: RequestContext
  req: PayloadRequest
  token: string
  user: T
}) => any

export type AfterLogoutHook<T extends TypeWithID = any> = (args: {
  /** The collection which this hook is being run on */
  collection: SanitizedCollectionConfig
  context: RequestContext
  req: PayloadRequest
}) => any

export type AfterMeHook<T extends TypeWithID = any> = (args: {
  /** The collection which this hook is being run on */
  collection: SanitizedCollectionConfig
  context: RequestContext
  req: PayloadRequest
  response: unknown
}) => any

export type RefreshHook<T extends TypeWithID = any> = (args: {
  args: RefreshArguments
  user: T
}) => Promise<RefreshResult | void> | (RefreshResult | void)

export type MeHook<T extends TypeWithID = any> = (args: {
  args: MeArguments
  user: T
}) => ({ exp: number; user: T } | void) | Promise<{ exp: number; user: T } | void>

export type AfterRefreshHook<T extends TypeWithID = any> = (args: {
  /** The collection which this hook is being run on */
  collection: SanitizedCollectionConfig
  context: RequestContext
  exp: number
  req: PayloadRequest
  token: string
}) => any

export type AfterErrorHook = (
  args: { collection: SanitizedCollectionConfig } & AfterErrorHookArgs,
) => AfterErrorResult | Promise<AfterErrorResult>

export type AfterForgotPasswordHook = (args: {
  args?: any
  /** The collection which this hook is being run on */
  collection: SanitizedCollectionConfig
  context: RequestContext
}) => any

export type CollectionAdminOptions = {
  /**
   * Custom admin components
   */
  components?: {
    afterList?: CustomComponent[]
    afterListTable?: CustomComponent[]
    beforeList?: CustomComponent[]
    beforeListTable?: CustomComponent[]
    Description?: EntityDescriptionComponent
    /**
     * Components within the edit view
     */
    edit?: {
      /**
       * Replaces the "Preview" button
       */
      PreviewButton?: CustomPreviewButton
      /**
       * Replaces the "Publish" button
       * + drafts must be enabled
       */
      PublishButton?: CustomPublishButton
      /**
       * Replaces the "Save" button
       * + drafts must be disabled
       */
      SaveButton?: CustomSaveButton
      /**
       * Replaces the "Save Draft" button
       * + drafts must be enabled
       * + autosave must be disabled
       */
      SaveDraftButton?: CustomSaveDraftButton
      /**
       * Replaces the "Upload" section
       * + upload must be enabled
       */
      Upload?: CustomUpload
    }
    views?: {
      /**
       * Set to a React component to replace the entire Edit View, including all nested routes.
       * Set to an object to replace or modify individual nested routes, or to add new ones.
       */
      edit?: EditConfig
      list?: {
        actions?: CustomComponent[]
        Component?: PayloadComponent
      }
    }
  }
  /** Extension point to add your custom data. Available in server and client. */
  custom?: Record<string, any>
  /**
   * Default columns to show in list view
   */
  defaultColumns?: string[]
  /**
   * Custom description for collection
   */
  description?: EntityDescription
  enableRichTextLink?: boolean
  enableRichTextRelationship?: boolean
  /**
   * Place collections into a navigational group
   * */
  group?: Record<string, string> | string
  /**
   * Exclude the collection from the admin nav and routes
   */
  hidden?: ((args: { user: ClientUser }) => boolean) | boolean
  /**
   * Hide the API URL within the Edit view
   */
  hideAPIURL?: boolean
  /**
   * Additional fields to be searched via the full text search
   */
  listSearchableFields?: string[]
  /**
   * Live preview options
   */
  livePreview?: LivePreviewConfig
  meta?: MetaConfig
  pagination?: {
    defaultLimit?: number
    limits?: number[]
  }
  /**
   * Function to generate custom preview URL
   */
  preview?: GeneratePreviewURL
  /**
   * Field to use as title in Edit View and first column in List view
   */
  useAsTitle?: string
}

/** Manage all aspects of a data collection */
export type CollectionConfig<TSlug extends CollectionSlug = any> = {
  /**
   * Access control
   */
  access?: {
    admin?: ({ req }: { req: PayloadRequest }) => boolean | Promise<boolean>
    create?: Access
    delete?: Access
    read?: Access
    readVersions?: Access
    unlock?: Access
    update?: Access
  }
  /**
   * Collection admin options
   */
  admin?: CollectionAdminOptions
  /**
   * Collection login options
   *
   * Use `true` to enable with default options
   */
  auth?: boolean | IncomingAuthType
  /** Extension point to add your custom data. Server only. */
  custom?: Record<string, any>
  /**
   * Add a custom database adapter to this global.
   */
  db?:
    | DatabaseAdapterObj
    | Pick<
        BaseDatabaseAdapter,
        | 'connect'
        | 'count'
        | 'create'
        | 'createGlobal'
        | 'createGlobalVersion'
        | 'createVersion'
        | 'deleteMany'
        | 'deleteOne'
        | 'deleteVersions'
        | 'find'
        | 'findGlobal'
        | 'findGlobalVersions'
        | 'findOne'
        | 'findVersions'
        | 'init'
        | 'queryDrafts'
        | 'updateGlobal'
        | 'updateGlobalVersion'
        | 'updateOne'
        | 'updateVersion'
      >
  /**
   * Used to override the default naming of the database table or collection with your using a function or string
   * @WARNING: If you change this property with existing data, you will need to handle the renaming of the table in your database or by using migrations
   */
  dbName?: DBIdentifierName
  /**
   * Default field to sort by in collection list view
   */
  defaultSort?: string
  /**
   * When true, do not show the "Duplicate" button while editing documents within this collection and prevent `duplicate` from all APIs
   */
  disableDuplicate?: boolean
  /**
   * Custom rest api endpoints, set false to disable all rest endpoints for this collection.
   */
  endpoints?: false | Omit<Endpoint, 'root'>[]
  fields: Field[]
  /**
   * GraphQL configuration
   */
  graphQL?:
    | {
        pluralName?: string
        singularName?: string
      }
    | false
  /**
   * Hooks to modify Payload functionality
   */
  hooks?: {
    afterChange?: AfterChangeHook[]
    afterDelete?: AfterDeleteHook[]
    afterError?: AfterErrorHook[]
    afterForgotPassword?: AfterForgotPasswordHook[]
    afterLogin?: AfterLoginHook[]
    afterLogout?: AfterLogoutHook[]
    afterMe?: AfterMeHook[]
    afterOperation?: AfterOperationHook<TSlug>[]
    afterRead?: AfterReadHook[]
    afterRefresh?: AfterRefreshHook[]
    beforeChange?: BeforeChangeHook[]
    beforeDelete?: BeforeDeleteHook[]
    beforeLogin?: BeforeLoginHook[]
    beforeOperation?: BeforeOperationHook[]
    beforeRead?: BeforeReadHook[]
    beforeValidate?: BeforeValidateHook[]
    /**
    /**
     * Use the `me` hook to control the `me` operation.
     * Here, you can optionally instruct the me operation to return early,
     * and skip its default logic.
     */
    me?: MeHook[]
    /**
     * Use the `refresh` hook to control the refresh operation.
     * Here, you can optionally instruct the refresh operation to return early,
     * and skip its default logic.
     */
    refresh?: RefreshHook[]
  }
  /**
   * Label configuration
   */
  labels?: {
    plural?: LabelFunction | StaticLabel
    singular?: LabelFunction | StaticLabel
  }
  /**
   * Enables / Disables the ability to lock documents while editing
   * @default true
   */
  lockDocuments?:
    | {
        duration: number
      }
    | false
  slug: string
  /**
   * Add `createdAt` and `updatedAt` fields
   *
   * @default true
   */
  timestamps?: boolean
  /**
   * Options used in typescript generation
   */
  typescript?: {
    /**
     * Typescript generation name given to the interface type
     */
    interface?: string
  }
  /**
   * Customize the handling of incoming file uploads
   *
   * @default false // disable uploads
   */
  upload?: boolean | UploadConfig
  /**
   * Enable versioning. Set it to true to enable default versions settings,
   * or customize versions options by setting the property equal to an object
   * containing the version options.
   *
   * @default false // disable versioning
   */
  versions?: boolean | IncomingCollectionVersions
}

export type SanitizedJoin = {
  /**
   * The field configuration defining the join
   */
  field: JoinField
  /**
   * The schemaPath of the join field in dot notation
   */
  schemaPath: string
}

export type SanitizedJoins = {
  [collectionSlug: string]: SanitizedJoin[]
}

export interface SanitizedCollectionConfig
  extends Omit<
    DeepRequired<CollectionConfig>,
    'auth' | 'endpoints' | 'fields' | 'upload' | 'versions'
  > {
  auth: Auth
  endpoints: Endpoint[] | false
  fields: Field[]
  /**
   * Object of collections to join 'Join Fields object keyed by collection
   */
  joins: SanitizedJoins
  upload: SanitizedUploadConfig
  versions: SanitizedCollectionVersions
}

export type Collection = {
  config: SanitizedCollectionConfig
  customIDType?: 'number' | 'text'
  graphQL?: {
    countType: GraphQLObjectType
    JWT: GraphQLObjectType
    mutationInputType: GraphQLNonNull<any>
    paginatedType: GraphQLObjectType
    type: GraphQLObjectType
    updateMutationInputType: GraphQLNonNull<any>
    versionType: GraphQLObjectType
    whereInputType: GraphQLInputObjectType
  }
}

export type BulkOperationResult<TSlug extends CollectionSlug> = {
  docs: DataFromCollectionSlug<TSlug>[]
  errors: {
    id: DataFromCollectionSlug<TSlug>['id']
    message: string
  }[]
}

export type AuthCollection = {
  config: SanitizedCollectionConfig
}

export type TypeWithID = {
  docId?: any
  id: number | string
}

export type TypeWithTimestamps = {
  [key: string]: unknown
  createdAt: string
  id: number | string
  updatedAt: string
}<|MERGE_RESOLUTION|>--- conflicted
+++ resolved
@@ -30,19 +30,8 @@
   PayloadComponent,
   StaticLabel,
 } from '../../config/types.js'
-<<<<<<< HEAD
 import type { BaseDatabaseAdapter, DBIdentifierName } from '../../database/types.js'
-import type { Field } from '../../fields/config/types.js'
-=======
-import type { DBIdentifierName } from '../../database/types.js'
 import type { Field, JoinField } from '../../fields/config/types.js'
-import type {
-  CollectionSlug,
-  JsonObject,
-  TypedAuthOperations,
-  TypedCollection,
-} from '../../index.js'
->>>>>>> a033cfe1
 import type { PayloadRequest, RequestContext } from '../../types/index.js'
 import type { SanitizedUploadConfig, UploadConfig } from '../../uploads/types.js'
 import type {
