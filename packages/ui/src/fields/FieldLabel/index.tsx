--- conflicted
+++ resolved
@@ -17,13 +17,9 @@
     as: Element = 'label',
     hideLocale = false,
     htmlFor: htmlForFromProps,
-<<<<<<< HEAD
     label,
+    localized = false,
     path,
-=======
-    label: labelFromProps,
-    localized = false,
->>>>>>> 1b1dc82c
     required = false,
     unstyled = false,
   } = props
@@ -49,38 +45,4 @@
   }
 
   return null
-<<<<<<< HEAD
-=======
-}
-
-export const FieldLabel: FieldLabelClientComponent = (props) => {
-  const { Label, ...rest } = props
-
-  // Don't get `Label` from `field.admin.components.Label` here because
-  // this will cause an infinite loop when threading field through custom usages of `FieldLabel`
-  if (Label) {
-    return <RenderComponent clientProps={rest} mappedComponent={Label} />
-  }
-
-  return (
-    <DefaultFieldLabel
-      {...rest}
-      label={
-        typeof props?.label !== 'undefined'
-          ? props.label
-          : props?.field && 'label' in props.field && (props.field.label as StaticLabel) // type assertion needed for `row` fields
-      }
-      localized={
-        typeof props.localized !== 'undefined'
-          ? props.localized
-          : props?.field && 'localized' in props.field && props.field.localized
-      }
-      required={
-        typeof props.required !== 'undefined'
-          ? props.required
-          : props?.field && 'required' in props.field && props.field?.required
-      }
-    />
-  )
->>>>>>> 1b1dc82c
 }