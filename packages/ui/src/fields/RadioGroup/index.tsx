'use client'
import type { RadioFieldClientComponent, RadioFieldClientProps } from 'payload'

import { optionIsObject } from 'payload/shared'
import React, { useCallback } from 'react'

import { useForm } from '../../forms/Form/context.js'
import { useField } from '../../forms/useField/index.js'
import { withCondition } from '../../forms/withCondition/index.js'
import { fieldBaseClass } from '../shared/index.js'
import './index.scss'
import { Radio } from './Radio/index.js'

const baseClass = 'radio-group'

import { FieldLabel } from '../../fields/FieldLabel/index.js'

const RadioGroupFieldComponent: RadioFieldClientComponent = (props) => {
  const {
<<<<<<< HEAD
    Description,
    Error,
=======
    descriptionProps,
    disableModifyingForm: disableModifyingFormFromProps,
    errorProps,
    field,
>>>>>>> 1b1dc82c
    field: {
      name,
      admin: {
        className,
        layout = 'horizontal',
        readOnly: readOnlyFromAdmin,
        style,
        width,
      } = {} as RadioFieldClientProps['field']['admin'],
      label,
      options = [],
      required,
    } = {} as RadioFieldClientProps['field'],
    Label,
    onChange: onChangeFromProps,
    path: pathFromProps,
    readOnly: readOnlyFromTopLevelProps,
    validate,
    value: valueFromProps,
  } = props

  const readOnlyFromProps = readOnlyFromTopLevelProps || readOnlyFromAdmin

  const { uuid } = useForm()

  const memoizedValidate = useCallback(
    (value, validationOptions) => {
      if (typeof validate === 'function') {
        return validate(value, { ...validationOptions, options, required })
      }
    },
    [validate, options, required],
  )

  const path = pathFromProps ?? name

  const {
    formInitializing,
    formProcessing,
    setValue,
    showError,
    value: valueFromContext,
  } = useField<string>({
    path,
    validate: memoizedValidate,
  })

  const disabled = readOnlyFromProps || formProcessing || formInitializing

  const value = valueFromContext || valueFromProps

  return (
    <div
      className={[
        fieldBaseClass,
        baseClass,
        className,
        `${baseClass}--layout-${layout}`,
        showError && 'error',
        disabled && `${baseClass}--read-only`,
      ]
        .filter(Boolean)
        .join(' ')}
      style={{
        ...style,
        width,
      }}
    >
      {Error}
      {Label || <FieldLabel label={label} required={required} />}
      <div className={`${fieldBaseClass}__wrap`}>
        <ul className={`${baseClass}--group`} id={`field-${path.replace(/\./g, '__')}`}>
          {options.map((option) => {
            let optionValue = ''

            if (optionIsObject(option)) {
              optionValue = option.value
            } else {
              optionValue = option
            }

            const isSelected = String(optionValue) === String(value)

            const id = `field-${path}-${optionValue}${uuid ? `-${uuid}` : ''}`

            return (
              <li key={`${path} - ${optionValue}`}>
                <Radio
                  id={id}
                  isSelected={isSelected}
                  onChange={() => {
                    if (typeof onChangeFromProps === 'function') {
                      onChangeFromProps(optionValue)
                    }

                    if (!disabled) {
                      setValue(optionValue, !!disableModifyingFormFromProps)
                    }
                  }}
                  option={optionIsObject(option) ? option : { label: option, value: option }}
                  path={path}
                  readOnly={disabled}
                  uuid={uuid}
                />
              </li>
            )
          })}
        </ul>
        {Description}
      </div>
    </div>
  )
}

export const RadioGroupField = withCondition(RadioGroupFieldComponent)<|MERGE_RESOLUTION|>--- conflicted
+++ resolved
@@ -17,15 +17,9 @@
 
 const RadioGroupFieldComponent: RadioFieldClientComponent = (props) => {
   const {
-<<<<<<< HEAD
     Description,
+    disableModifyingForm: disableModifyingFormFromProps,
     Error,
-=======
-    descriptionProps,
-    disableModifyingForm: disableModifyingFormFromProps,
-    errorProps,
-    field,
->>>>>>> 1b1dc82c
     field: {
       name,
       admin: {
@@ -36,6 +30,7 @@
         width,
       } = {} as RadioFieldClientProps['field']['admin'],
       label,
+      localized,
       options = [],
       required,
     } = {} as RadioFieldClientProps['field'],
@@ -95,7 +90,7 @@
       }}
     >
       {Error}
-      {Label || <FieldLabel label={label} required={required} />}
+      {Label || <FieldLabel label={label} localized={localized} required={required} />}
       <div className={`${fieldBaseClass}__wrap`}>
         <ul className={`${baseClass}--group`} id={`field-${path.replace(/\./g, '__')}`}>
           {options.map((option) => {
