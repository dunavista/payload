'use client'
import type { ArrayField, ClientField, Row } from 'payload'

import { getTranslation } from '@payloadcms/translations'
import React from 'react'

import type { UseDraggableSortableReturn } from '../../elements/DraggableSortable/useDraggableSortable/types.js'

import { ArrayAction } from '../../elements/ArrayAction/index.js'
import { Collapsible } from '../../elements/Collapsible/index.js'
import { ErrorPill } from '../../elements/ErrorPill/index.js'
import { useFormSubmitted } from '../../forms/Form/context.js'
import { RenderFields } from '../../forms/RenderFields/index.js'
import { useDocumentInfo } from '../../providers/DocumentInfo/index.js'
import { useTranslation } from '../../providers/Translation/index.js'
import './index.scss'

const baseClass = 'array-field'

type ArrayRowProps = {
  readonly addRow: (rowIndex: number) => Promise<void> | void
  readonly duplicateRow: (rowIndex: number) => void
  readonly errorCount: number
  readonly fields: ClientField[]
  readonly forceRender?: boolean
  readonly hasMaxRows?: boolean
  readonly isSortable?: boolean
  readonly labels: Partial<ArrayField['labels']>
  readonly moveRow: (fromIndex: number, toIndex: number) => void
  readonly path: string
  readonly readOnly?: boolean
  readonly removeRow: (rowIndex: number) => void
  readonly row: Row
  readonly rowCount: number
  readonly rowIndex: number
  readonly rowLabels?: React.ReactNode[]
  readonly setCollapse: (rowID: string, collapsed: boolean) => void
} & UseDraggableSortableReturn

export const ArrayRow: React.FC<ArrayRowProps> = ({
  addRow,
  attributes,
  duplicateRow,
  errorCount,
  fields,
  forceRender = false,
  hasMaxRows,
  isDragging,
  isSortable,
  labels,
  listeners,
  moveRow,
  path: parentPath,
  readOnly,
  removeRow,
  row,
  rowCount,
  rowIndex,
  rowLabels,
  setCollapse,
  setNodeRef,
  transform,
  transition,
}) => {
  const { i18n } = useTranslation()
  const hasSubmitted = useFormSubmitted()
  const { docPermissions } = useDocumentInfo()

  const fallbackLabel = `${getTranslation(labels.singular, i18n)} ${String(rowIndex + 1).padStart(
    2,
    '0',
  )}`

  const fieldHasErrors = errorCount > 0 && hasSubmitted

  const classNames = [
    `${baseClass}__row`,
    fieldHasErrors ? `${baseClass}__row--has-errors` : `${baseClass}__row--no-errors`,
  ]
    .filter(Boolean)
    .join(' ')
  console.log(fields)
  return (
    <div
      id={`${parentPath.split('.').join('-')}-row-${rowIndex}`}
      key={`${parentPath}-row-${row.id}`}
      ref={setNodeRef}
      style={{
        transform,
        transition,
        zIndex: isDragging ? 1 : undefined,
      }}
    >
      <Collapsible
        actions={
          !readOnly ? (
            <ArrayAction
              addRow={addRow}
              duplicateRow={duplicateRow}
              hasMaxRows={hasMaxRows}
              index={rowIndex}
              isSortable={isSortable}
              moveRow={moveRow}
              removeRow={removeRow}
              rowCount={rowCount}
            />
          ) : undefined
        }
        className={classNames}
        collapsibleStyle={fieldHasErrors ? 'error' : 'default'}
        dragHandleProps={
          isSortable
            ? {
                id: row.id,
                attributes,
                listeners,
              }
            : undefined
        }
        header={
          <div className={`${baseClass}__row-header`}>
            {rowLabels?.[rowIndex] || fallbackLabel}
            {fieldHasErrors && <ErrorPill count={errorCount} i18n={i18n} withMessage />}
          </div>
        }
        isCollapsed={row.collapsed}
        onToggle={(collapsed) => setCollapse(row.id, collapsed)}
      >
<<<<<<< HEAD
        <RenderFields
          fields={fields}
          path={`${parentPath}.${rowIndex}`}
          permissions={docPermissions.fields}
          readOnly={readOnly}
        />
=======
        <RenderFields fields={fields} parentPath={[...parentPath.split('.'), rowIndex]} />
>>>>>>> 3f9c7e2a
      </Collapsible>
    </div>
  )
}<|MERGE_RESOLUTION|>--- conflicted
+++ resolved
@@ -126,16 +126,11 @@
         isCollapsed={row.collapsed}
         onToggle={(collapsed) => setCollapse(row.id, collapsed)}
       >
-<<<<<<< HEAD
         <RenderFields
           fields={fields}
-          path={`${parentPath}.${rowIndex}`}
+          parentPath={[...parentPath.split('.'), rowIndex]}
           permissions={docPermissions.fields}
-          readOnly={readOnly}
         />
-=======
-        <RenderFields fields={fields} parentPath={[...parentPath.split('.'), rowIndex]} />
->>>>>>> 3f9c7e2a
       </Collapsible>
     </div>
   )
