import type { I18nClient } from '@payloadcms/translations'
import type {
  AdminClient,
  ArrayFieldClient,
<<<<<<< HEAD
  BlockFieldClient,
  BlockJSX,
=======
  BlocksFieldClient,
>>>>>>> 9821aeb6
  ClientBlock,
  ClientField,
  CreateMappedComponent,
  Field,
  FieldLabelClientComponent,
  FieldLabelServerComponent,
  ImportMap,
  LabelsClient,
  MappedComponent,
  Payload,
  RadioFieldClient,
  RichTextFieldClient,
  RichTextGenerateComponentMap,
  RowFieldClient,
  RowLabelComponent,
  SelectFieldClient,
  ServerFieldBase,
  ServerOnlyFieldAdminProperties,
  ServerOnlyFieldProperties,
  TabsFieldClient,
} from 'payload'

import { MissingEditorProp } from 'payload'
import { fieldAffectsData, fieldIsPresentationalOnly } from 'payload/shared'

import { getComponent } from './getComponent.js'

function generateFieldPath(parentPath: string, name: string): string {
  let tabPath = parentPath || ''
  if (parentPath && name) {
    tabPath = `${parentPath}.${name}`
  } else if (!parentPath && name) {
    tabPath = name
  }

  return tabPath
}

export const createClientField = ({
  clientField,
  createMappedComponent,
  field: incomingField,
  i18n,
  importMap,
  parentPath,
  payload,
}: {
  clientField: ClientField
  createMappedComponent: CreateMappedComponent
  field: Field
  i18n: I18nClient
  importMap: ImportMap
  parentPath?: string
  payload: Payload
}): ClientField => {
  const serverOnlyFieldProperties: Partial<ServerOnlyFieldProperties>[] = [
    'hooks',
    'access',
    'validate',
    'defaultValue',
    'filterOptions', // This is a `relationship` and `upload` only property
    'editor', // This is a `richText` only property
    'custom',
    'typescriptSchema',
    'dbName', // can be a function
    'enumName', // can be a function
    // the following props are handled separately (see below):
    // `label`
    // `fields`
    // `blocks`
    // `tabs`
    // `admin`
  ]

  serverOnlyFieldProperties.forEach((key) => {
    if (key in clientField) {
      delete clientField[key]
    }
  })

  if (fieldIsPresentationalOnly(incomingField)) {
    clientField._isPresentational = true
  }

  const isHidden = 'hidden' in incomingField && incomingField?.hidden
  const disabledFromAdmin =
    incomingField?.admin && 'disabled' in incomingField.admin && incomingField.admin.disabled

  if (fieldAffectsData(clientField) && (isHidden || disabledFromAdmin)) {
    return null
  }

  clientField._schemaPath = generateFieldPath(
    parentPath,
    fieldAffectsData(clientField) ? clientField.name : '',
  )

  if (
    'label' in clientField &&
    'label' in incomingField &&
    typeof incomingField.label === 'function'
  ) {
    clientField.label = incomingField.label({ t: i18n.t })
  }

  const CustomLabel: FieldLabelClientComponent | FieldLabelServerComponent | RowLabelComponent =
    'admin' in incomingField &&
    'components' in incomingField.admin &&
    'Label' in incomingField.admin.components &&
    incomingField.admin.components.Label

  const serverProps: {
    serverProps: ServerFieldBase
  } = {
    serverProps: {
      clientField: undefined,
      field: incomingField,
    },
  }

  if ('admin' in incomingField && 'width' in incomingField.admin) {
    clientField.admin.style = {
      ...clientField.admin.style,
      '--field-width': clientField.admin.width,
      width: undefined, // avoid needlessly adding this to the element's style attribute
    }
  } else {
    if (!(clientField.admin instanceof Object)) {
      clientField.admin = {}
    }
    if (!(clientField.admin.style instanceof Object)) {
      clientField.admin.style = {}
    }
    clientField.admin.style.flex = '1 1 auto'
  }

  switch (incomingField.type) {
    case 'array':
    case 'group':
    case 'collapsible':
    case 'row': {
      const field = clientField as unknown as RowFieldClient

      field.fields = createClientFields({
        clientFields: field.fields,
        createMappedComponent,
        disableAddingID: incomingField.type !== 'array',
        fields: incomingField.fields,
        i18n,
        importMap,
        parentPath: field._schemaPath,
        payload,
      })

      if (incomingField?.admin?.components && 'RowLabel' in incomingField.admin.components) {
        ;(field as unknown as ArrayFieldClient).admin.components.RowLabel = createMappedComponent(
          incomingField.admin.components.RowLabel,
          serverProps,
          undefined,
          'incomingField.admin.components.RowLabel',
        )
      }

      break
    }

    case 'blocks': {
      const field = clientField as unknown as BlocksFieldClient

      if (incomingField.blocks?.length) {
        for (let i = 0; i < incomingField.blocks.length; i++) {
          const block = incomingField.blocks[i]
          const clientBlock: ClientBlock = {
            slug: block.slug,
            admin: {
              components: {},
              custom: block.admin?.custom,
            },
            fields: field.blocks[i].fields,
            imageAltText: block.imageAltText,
            imageURL: block.imageURL,
          }
          if (block?.admin?.jsx) {
            const jsxResolved = getComponent({
              identifier: 'block jsx',
              importMap,
              payloadComponent: block.admin.jsx,
            })

            clientBlock.jsx = jsxResolved.Component as unknown as BlockJSX
          }

          if (block.labels) {
            clientBlock.labels = {} as unknown as LabelsClient
            if (block.labels.singular) {
              if (typeof block.labels.singular === 'function') {
                clientBlock.labels.singular = block.labels.singular({ t: i18n.t })
              } else {
                clientBlock.labels.singular = block.labels.singular
              }
              if (typeof block.labels.plural === 'function') {
                clientBlock.labels.plural = block.labels.plural({ t: i18n.t })
              } else {
                clientBlock.labels.plural = block.labels.plural
              }
            }
          }

          if (block.admin?.components?.Label) {
            clientBlock.admin.components.Label = createMappedComponent(
              block.admin.components.Label,
              serverProps,
              undefined,
              'block.admin.components.Label',
            )
          }

          clientBlock.fields = createClientFields({
            clientFields: clientBlock.fields,
            createMappedComponent,
            fields: block.fields,
            i18n,
            importMap,
            parentPath: `${field._schemaPath}.${block.slug}`,
            payload,
          })

          field.blocks[i] = clientBlock
        }
      }

      break
    }

    case 'richText': {
      const field = clientField

      if (!incomingField?.editor) {
        throw new MissingEditorProp(incomingField) // while we allow disabling editor functionality, you should not have any richText fields defined if you do not have an editor
      }

      if (typeof incomingField?.editor === 'function') {
        throw new Error('Attempted to access unsanitized rich text editor.')
      }

      if (!field.admin) {
        field.admin = {}
      }

      if (!field.admin.components) {
        field.admin.components = {}
      }

      field.admin.components.Field = createMappedComponent(
        incomingField.editor.FieldComponent,
        serverProps,
        undefined,
        'incomingField.editor.FieldComponent',
      )

      field.admin.components.Cell = createMappedComponent(
        incomingField.editor.CellComponent,
        serverProps,
        undefined,
        'incomingField.editor.CellComponent',
      )

      if (incomingField.editor.generateComponentMap) {
        const { Component: generateComponentMap, serverProps: richTextServerProps } = getComponent({
          identifier: 'richText-generateComponentMap',
          importMap,
          payloadComponent: incomingField.editor.generateComponentMap,
          silent: true,
        })

        if (generateComponentMap) {
          const actualGenerateComponentMap: RichTextGenerateComponentMap = (
            generateComponentMap as any
          )(richTextServerProps)

          const result = actualGenerateComponentMap({
            clientField: field as RichTextFieldClient,
            createMappedComponent,
            field: incomingField,
            i18n,
            importMap,
            payload,
            schemaPath: field._schemaPath,
          })

          ;(field as RichTextFieldClient).richTextComponentMap = result
        }
      }
      break
    }

    case 'tabs': {
      const field = clientField as unknown as TabsFieldClient

      if (incomingField.tabs?.length) {
        for (let i = 0; i < incomingField.tabs.length; i++) {
          const tab = incomingField.tabs[i]
          const clientTab = field.tabs[i]

          serverOnlyFieldProperties.forEach((key) => {
            if (key in clientTab) {
              delete clientTab[key]
            }
          })

          clientTab.fields = createClientFields({
            clientFields: clientTab.fields,
            createMappedComponent,
            disableAddingID: true,
            fields: tab.fields,
            i18n,
            importMap,
            parentPath: field._schemaPath,
            payload,
          })
        }
      }

      break
    }

    case 'select':
    case 'radio': {
      const field = clientField as RadioFieldClient | SelectFieldClient

      if (incomingField.options?.length) {
        for (let i = 0; i < incomingField.options.length; i++) {
          const option = incomingField.options[i]

          if (typeof option === 'object' && typeof option.label === 'function') {
            field.options[i] = {
              label: option.label({ t: i18n.t }),
              value: option.value,
            }
          }
        }
      }

      break
    }

    default:
      break
  }

  const serverOnlyFieldAdminProperties: Partial<ServerOnlyFieldAdminProperties>[] = ['condition']

  if (!clientField.admin) {
    clientField.admin = {}
  }

  if (!clientField.admin.components) {
    clientField.admin.components = {}
  }

  serverOnlyFieldAdminProperties.forEach((key) => {
    if (key in clientField.admin) {
      delete clientField.admin[key]
    }
  })

  const fieldServerProps: {
    serverProps: ServerFieldBase
  } = {
    serverProps: {
      clientField,
      field: incomingField,
    },
  }

  type FieldWithDescription = {
    admin: AdminClient
  } & ClientField

  if (incomingField.admin && 'description' in incomingField.admin) {
    if (
      typeof incomingField.admin?.description === 'string' ||
      typeof incomingField.admin?.description === 'object'
    ) {
      ;(clientField as FieldWithDescription).admin.description = incomingField.admin.description
    } else if (typeof incomingField.admin?.description === 'function') {
      ;(clientField as FieldWithDescription).admin.description = incomingField.admin?.description({
        t: i18n.t,
      })
    }
  }

  if (incomingField?.admin?.components?.Cell !== undefined) {
    clientField.admin.components.Cell = createMappedComponent(
      incomingField.admin.components.Cell,
      fieldServerProps,
      undefined,
      'incomingField.admin.components.Cell',
    )
  }

  type FieldWithDescriptionComponent = {
    admin: AdminClient
  } & ClientField

  if (
    incomingField?.admin?.components &&
    'Description' in incomingField.admin.components &&
    incomingField?.admin?.components?.Description !== undefined
  ) {
    ;(clientField as FieldWithDescriptionComponent).admin.components.Description =
      createMappedComponent(
        incomingField.admin.components.Description,
        fieldServerProps,
        undefined,
        'incomingField.admin.components.Description',
      )
  }

  type FieldWithErrorComponent = {
    admin: {
      components: {
        Error: MappedComponent
      }
    } & AdminClient
  } & ClientField
  if (
    incomingField?.admin?.components &&
    'Error' in incomingField.admin.components &&
    incomingField.admin.components.Error !== undefined
  ) {
    ;(clientField as FieldWithErrorComponent).admin.components.Error = createMappedComponent(
      incomingField.admin.components.Error,
      fieldServerProps,
      undefined,
      'incomingField.admin.components.Error',
    )
  }

  if (incomingField?.admin?.components?.Field !== undefined) {
    clientField.admin.components.Field = createMappedComponent(
      incomingField.admin.components.Field,
      fieldServerProps,
      undefined,
      'incomingField.admin.components.Field',
    )
  }

  if (
    incomingField?.admin?.components &&
    'Filter' in incomingField.admin.components &&
    incomingField.admin.components.Filter !== undefined
  ) {
    clientField.admin.components.Filter = createMappedComponent(
      incomingField.admin.components.Filter,
      fieldServerProps,
      undefined,
      'incomingField.admin.components.Filter',
    )
  }

  type FieldWithLabelComponent = {
    admin: {
      components: {
        Label: MappedComponent
      }
    } & AdminClient
  } & ClientField
  if (
    incomingField?.admin?.components &&
    'Label' in incomingField.admin.components &&
    incomingField.admin.components.Label !== undefined
  ) {
    ;(clientField as FieldWithLabelComponent).admin.components.Label = createMappedComponent(
      CustomLabel,
      fieldServerProps,
      undefined,
      'incomingField.admin.components.Label',
    )
  }

  type FieldWithBeforeInputComponent = {
    admin: {
      components: {
        beforeInput: MappedComponent[]
      }
    } & AdminClient
  } & ClientField
  if (
    incomingField?.admin?.components &&
    'beforeInput' in incomingField.admin.components &&
    incomingField.admin.components.beforeInput !== undefined
  ) {
    ;(clientField as FieldWithBeforeInputComponent).admin.components.beforeInput =
      createMappedComponent(
        incomingField.admin?.components?.beforeInput,
        fieldServerProps,
        undefined,
        'incomingField.admin.components.beforeInput',
      )
  }

  type FieldWithAfterInputComponent = {
    admin: {
      components: {
        afterInput: MappedComponent[]
      }
    } & AdminClient
  } & ClientField
  if (
    incomingField?.admin?.components &&
    'afterInput' in incomingField.admin.components &&
    incomingField.admin.components.afterInput !== undefined
  ) {
    ;(clientField as FieldWithAfterInputComponent).admin.components.afterInput =
      createMappedComponent(
        incomingField.admin?.components?.afterInput,
        fieldServerProps,
        undefined,
        'incomingField.admin.components.afterInput',
      )
  }

  return clientField
}

export const createClientFields = ({
  clientFields,
  createMappedComponent,
  disableAddingID,
  fields,
  i18n,
  importMap,
  parentPath,
  payload,
}: {
  clientFields: ClientField[]
  createMappedComponent: CreateMappedComponent
  disableAddingID?: boolean
  fields: Field[]
  i18n: I18nClient
  importMap: ImportMap
  parentPath?: string
  payload: Payload
}): ClientField[] => {
  const newClientFields: ClientField[] = []
  for (let i = 0; i < fields.length; i++) {
    const field = fields[i]

    const newField = createClientField({
      clientField: clientFields[i],
      createMappedComponent,
      field,
      i18n,
      importMap,
      parentPath,
      payload,
    })

    if (newField) {
      newClientFields.push(newField)
    }
  }

  const hasID = newClientFields.findIndex((f) => fieldAffectsData(f) && f.name === 'id') > -1

  if (!disableAddingID && !hasID) {
    newClientFields.push({
      name: 'id',
      type: payload.db.defaultIDType === 'number' ? 'number' : 'text',
      _schemaPath: generateFieldPath(parentPath, 'id'),
      admin: {
        components: {
          Field: null,
        },
        description: 'The unique identifier for this document',
        disableBulkEdit: true,
        hidden: true,
      },
      hidden: true,
      label: 'ID',
      localized: undefined,
    })
  }
  return newClientFields
}<|MERGE_RESOLUTION|>--- conflicted
+++ resolved
@@ -2,12 +2,8 @@
 import type {
   AdminClient,
   ArrayFieldClient,
-<<<<<<< HEAD
   BlockFieldClient,
   BlockJSX,
-=======
-  BlocksFieldClient,
->>>>>>> 9821aeb6
   ClientBlock,
   ClientField,
   CreateMappedComponent,
@@ -175,7 +171,7 @@
     }
 
     case 'blocks': {
-      const field = clientField as unknown as BlocksFieldClient
+      const field = clientField as unknown as BlockFieldClient
 
       if (incomingField.blocks?.length) {
         for (let i = 0; i < incomingField.blocks.length; i++) {
