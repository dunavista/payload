--- conflicted
+++ resolved
@@ -153,35 +153,13 @@
       onClick={defaultPublish}
       size="medium"
       SubMenuPopupContent={
-<<<<<<< HEAD
-        <PopupList.ButtonGroup>
-          <PopupList.Button onClick={secondaryPublish}>{secondaryLabel}</PopupList.Button>
-        </PopupList.ButtonGroup>
-=======
         localization
-          ? ({ close }) =>
-              localization.locales.map((locale) => {
-                const formattedLabel =
-                  typeof locale.label === 'string'
-                    ? locale.label
-                    : locale.label && locale.label[i18n?.language]
-
-                const isActive = typeof locale === 'string' ? locale === code : locale.code === code
-
-                if (isActive) {
-                  return (
-                    <PopupList.ButtonGroup key={locale.code}>
-                      <PopupList.Button
-                        onClick={() => [publishSpecificLocale(locale.code), close()]}
-                      >
-                        {t('version:publishIn', { locale: formattedLabel || locale.code })}
-                      </PopupList.Button>
-                    </PopupList.ButtonGroup>
-                  )
-                }
-              })
+          ? () => (
+              <PopupList.ButtonGroup>
+                <PopupList.Button onClick={secondaryPublish}>{secondaryLabel}</PopupList.Button>
+              </PopupList.ButtonGroup>
+            )
           : undefined
->>>>>>> f136a7db
       }
       type="button"
     >
