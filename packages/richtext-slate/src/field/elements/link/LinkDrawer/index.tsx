'use client'

import type { FormProps } from '@payloadcms/ui'

import {
  Drawer,
  Form,
  FormSubmit,
  RenderFields,
  useDocumentInfo,
  useEditDepth,
  useHotkey,
  useServerFunctions,
  useTranslation,
} from '@payloadcms/ui'
import React, { useCallback, useRef } from 'react'

import type { Props } from './types.js'

import { linkFieldsSchemaPath } from '../shared.js'
import './index.scss'

const baseClass = 'rich-text-link-edit-modal'

export const LinkDrawer: React.FC<Props> = ({
  drawerSlug,
  fields,
  handleModalSubmit,
  initialState,
  schemaPath,
}) => {
  const { t } = useTranslation()
  const fieldMapPath = `${schemaPath}.${linkFieldsSchemaPath}`
  const { id, docPermissions } = useDocumentInfo()

  const { getFormState } = useServerFunctions()

  const onChange: FormProps['onChange'][0] = useCallback(
    async ({ formState: prevFormState }) => {
      const { state } = await getFormState({
        id,
        formState: prevFormState,
        operation: 'update',
        schemaPath: fieldMapPath ? fieldMapPath.split('.') : [],
      })

      return state
    },

    [fieldMapPath, id, getFormState],
  )

  return (
    <Drawer className={baseClass} slug={drawerSlug} title={t('fields:editLink')}>
      <Form
        beforeSubmit={[onChange]}
        disableValidationOnSubmit
        initialState={initialState}
        onChange={[onChange]}
        onSubmit={handleModalSubmit}
      >
<<<<<<< HEAD
        <RenderFields
          fields={fields}
          forceRender
          path=""
          permissions={docPermissions.fields}
          readOnly={false}
        />
=======
        <RenderFields fields={fields} forceRender parentPath={[]} readOnly={false} schemaPath="" />
>>>>>>> 3f9c7e2a
        <LinkSubmit />
      </Form>
    </Drawer>
  )
}

const LinkSubmit: React.FC = () => {
  const { t } = useTranslation()
  const ref = useRef<HTMLButtonElement>(null)
  const editDepth = useEditDepth()

  useHotkey({ cmdCtrlKey: true, editDepth, keyCodes: ['s'] }, (e) => {
    e.preventDefault()
    e.stopPropagation()
    if (ref?.current) {
      ref.current.click()
    }
  })

  return <FormSubmit ref={ref}>{t('general:submit')}</FormSubmit>
}<|MERGE_RESOLUTION|>--- conflicted
+++ resolved
@@ -59,17 +59,13 @@
         onChange={[onChange]}
         onSubmit={handleModalSubmit}
       >
-<<<<<<< HEAD
         <RenderFields
           fields={fields}
           forceRender
-          path=""
+          parentPath={[]}
           permissions={docPermissions.fields}
           readOnly={false}
         />
-=======
-        <RenderFields fields={fields} forceRender parentPath={[]} readOnly={false} schemaPath="" />
->>>>>>> 3f9c7e2a
         <LinkSubmit />
       </Form>
     </Drawer>
