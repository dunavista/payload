import type { CreateVersion } from 'payload/database'
import type { PayloadRequest } from 'payload/types'
import type { Document } from 'payload/types'

import type { MongooseAdapter } from '.'

import { withSession } from './withSession'

export const createVersion: CreateVersion = async function createVersion(
  this: MongooseAdapter,
  {
    autosave,
    collectionSlug,
    createdAt,
    parent,
    req = {} as PayloadRequest,
    updatedAt,
    versionData,
  },
) {
  const VersionModel = this.versions[collectionSlug]
  const options = withSession(this, req.transactionID)

  const [doc] = await VersionModel.create(
    [
      {
<<<<<<< HEAD
        parent,
        version: versionData,
        latest: true,
=======
>>>>>>> 48398db2
        autosave,
        createdAt,
        parent,
        updatedAt,
        version: versionData,
      },
    ],
    options,
    req,
  )

<<<<<<< HEAD
  await VersionModel.updateMany({
    $and: [
      {
        _id: {
          $ne: doc._id,
        },
      },
      {
        parent: {
          $eq: parent,
        },
      },
      {
        latest: {
          $eq: true,
        },
      },
    ],
  }, { $unset: { latest: 1 } });

  const result: Document = JSON.parse(JSON.stringify(doc));
  const verificationToken = doc._verificationToken;
=======
  const result: Document = JSON.parse(JSON.stringify(doc))
  const verificationToken = doc._verificationToken
>>>>>>> 48398db2

  // custom id type reset
  result.id = result._id
  if (verificationToken) {
    result._verificationToken = verificationToken
  }
  return result
}<|MERGE_RESOLUTION|>--- conflicted
+++ resolved
@@ -24,12 +24,7 @@
   const [doc] = await VersionModel.create(
     [
       {
-<<<<<<< HEAD
-        parent,
-        version: versionData,
         latest: true,
-=======
->>>>>>> 48398db2
         autosave,
         createdAt,
         parent,
@@ -41,7 +36,6 @@
     req,
   )
 
-<<<<<<< HEAD
   await VersionModel.updateMany({
     $and: [
       {
@@ -64,10 +58,6 @@
 
   const result: Document = JSON.parse(JSON.stringify(doc));
   const verificationToken = doc._verificationToken;
-=======
-  const result: Document = JSON.parse(JSON.stringify(doc))
-  const verificationToken = doc._verificationToken
->>>>>>> 48398db2
 
   // custom id type reset
   result.id = result._id
