/* eslint-disable no-param-reassign */
<<<<<<< HEAD
import mongoose, { PaginateOptions } from 'mongoose';
import paginate from 'mongoose-paginate-v2';
import { buildVersionCollectionFields } from 'payload/dist/versions/buildCollectionFields';
import { SanitizedCollectionConfig } from 'payload/dist/collections/config/types';
import { getVersionsModelName } from 'payload/dist/versions/getVersionsModelName';
import { buildVersionGlobalFields } from 'payload/dist/versions/buildGlobalFields';
import type { Init } from 'payload/dist/database/types';
import getBuildQueryPlugin from './queries/buildQuery';
import buildCollectionSchema from './models/buildCollectionSchema';
import buildSchema from './models/buildSchema';
import type { MongooseAdapter } from '.';
import { buildGlobalModel } from './models/buildGlobalModel';
import { CollectionModel } from './types';

export const init: Init = async function init(
  this: MongooseAdapter,
) {
  this.payload.config.collections.forEach(
    (collection: SanitizedCollectionConfig) => {
      const schema = buildCollectionSchema(collection, this.payload.config);

      if (collection.versions) {
        const versionModelName = getVersionsModelName(collection);

        const versionCollectionFields = buildVersionCollectionFields(collection);

        const versionSchema = buildSchema(
          this.payload.config,
          versionCollectionFields,
          {
            disableUnique: true,
            draftsEnabled: true,
            options: {
              timestamps: false,
              minimize: false,
            },
          },
        );

        if (collection.indexes) {
          collection.indexes.forEach((index) => {
            // prefix 'version.' to each field in the index
            const versionIndex = {
              fields: {},
              options: index.options,
            };
            Object.entries(index.fields)
              .forEach(([key, value]) => {
                versionIndex.fields[`version.${key}`] = value;
              });
            versionSchema.index(versionIndex.fields, versionIndex.options);
          });
        }

        versionSchema.plugin<any, PaginateOptions>(paginate, { useEstimatedCount: true })
          .plugin(
            getBuildQueryPlugin({
              collectionSlug: collection.slug,
              versionsFields: versionCollectionFields,
            }),
          );

        const model = mongoose.model(
          versionModelName,
          versionSchema,
          versionModelName,
        ) as CollectionModel;
        // this.payload.versions[collection.slug] = model;
        this.versions[collection.slug] = model;
      }

      const model = mongoose.model(
        collection.slug,
        schema,
        this.autoPluralization === true ? undefined : collection.slug,
      ) as CollectionModel;
      this.collections[collection.slug] = model;

      this.payload.collections[collection.slug] = {
        config: collection,
      };
    },
  );

  const model = buildGlobalModel(this.payload.config);
  this.globals = model;
=======
import type { PaginateOptions } from 'mongoose'
import type { Init } from 'payload/database'
import type { SanitizedCollectionConfig } from 'payload/types'

import mongoose from 'mongoose'
import mongooseAggregatePaginate from 'mongoose-aggregate-paginate-v2'
import paginate from 'mongoose-paginate-v2'
import { buildVersionGlobalFields } from 'payload/versions'
import { buildVersionCollectionFields } from 'payload/versions'
import { getVersionsModelName } from 'payload/versions'

import type { MongooseAdapter } from '.'
import type { CollectionModel } from './types'

import buildCollectionSchema from './models/buildCollectionSchema'
import { buildGlobalModel } from './models/buildGlobalModel'
import buildSchema from './models/buildSchema'
import getBuildQueryPlugin from './queries/buildQuery'

export const init: Init = async function init(this: MongooseAdapter) {
  this.payload.config.collections.forEach((collection: SanitizedCollectionConfig) => {
    const schema = buildCollectionSchema(collection, this.payload.config)

    if (collection.versions) {
      const versionModelName = getVersionsModelName(collection)

      const versionCollectionFields = buildVersionCollectionFields(collection)

      const versionSchema = buildSchema(this.payload.config, versionCollectionFields, {
        disableUnique: true,
        draftsEnabled: true,
        options: {
          minimize: false,
          timestamps: false,
        },
      })

      if (collection.indexes) {
        collection.indexes.forEach((index) => {
          // prefix 'version.' to each field in the index
          const versionIndex = {
            fields: {},
            options: index.options,
          }
          Object.entries(index.fields).forEach(([key, value]) => {
            versionIndex.fields[`version.${key}`] = value
          })
          versionSchema.index(versionIndex.fields, versionIndex.options)
        })
      }

      versionSchema.plugin<any, PaginateOptions>(paginate, { useEstimatedCount: true }).plugin(
        getBuildQueryPlugin({
          collectionSlug: collection.slug,
          versionsFields: versionCollectionFields,
        }),
      )

      if (collection.versions?.drafts) {
        versionSchema.plugin(mongooseAggregatePaginate)
      }

      const model = mongoose.model(
        versionModelName,
        versionSchema,
        versionModelName,
      ) as CollectionModel
      // this.payload.versions[collection.slug] = model;
      this.versions[collection.slug] = model
    }

    const model = mongoose.model(
      collection.slug,
      schema,
      this.autoPluralization === true ? undefined : collection.slug,
    ) as CollectionModel
    this.collections[collection.slug] = model

    // TS expect error only needed until we launch 2.0.0
    // eslint-disable-next-line @typescript-eslint/ban-ts-comment
    this.payload.collections[collection.slug] = {
      config: collection,
    }
  })

  const model = buildGlobalModel(this.payload.config)
  this.globals = model
>>>>>>> 48398db2

  this.payload.config.globals.forEach((global) => {
    if (global.versions) {
      const versionModelName = getVersionsModelName(global)

      const versionGlobalFields = buildVersionGlobalFields(global)

      const versionSchema = buildSchema(this.payload.config, versionGlobalFields, {
        disableUnique: true,
        draftsEnabled: true,
        indexSortableFields: this.payload.config.indexSortableFields,
        options: {
          minimize: false,
          timestamps: false,
        },
      })

      versionSchema
        .plugin<any, PaginateOptions>(paginate, { useEstimatedCount: true })
        .plugin(getBuildQueryPlugin({ versionsFields: versionGlobalFields }))

      const versionsModel = mongoose.model(
        versionModelName,
        versionSchema,
        versionModelName,
      ) as CollectionModel
      this.versions[global.slug] = versionsModel
    }
  })
}<|MERGE_RESOLUTION|>--- conflicted
+++ resolved
@@ -1,92 +1,4 @@
 /* eslint-disable no-param-reassign */
-<<<<<<< HEAD
-import mongoose, { PaginateOptions } from 'mongoose';
-import paginate from 'mongoose-paginate-v2';
-import { buildVersionCollectionFields } from 'payload/dist/versions/buildCollectionFields';
-import { SanitizedCollectionConfig } from 'payload/dist/collections/config/types';
-import { getVersionsModelName } from 'payload/dist/versions/getVersionsModelName';
-import { buildVersionGlobalFields } from 'payload/dist/versions/buildGlobalFields';
-import type { Init } from 'payload/dist/database/types';
-import getBuildQueryPlugin from './queries/buildQuery';
-import buildCollectionSchema from './models/buildCollectionSchema';
-import buildSchema from './models/buildSchema';
-import type { MongooseAdapter } from '.';
-import { buildGlobalModel } from './models/buildGlobalModel';
-import { CollectionModel } from './types';
-
-export const init: Init = async function init(
-  this: MongooseAdapter,
-) {
-  this.payload.config.collections.forEach(
-    (collection: SanitizedCollectionConfig) => {
-      const schema = buildCollectionSchema(collection, this.payload.config);
-
-      if (collection.versions) {
-        const versionModelName = getVersionsModelName(collection);
-
-        const versionCollectionFields = buildVersionCollectionFields(collection);
-
-        const versionSchema = buildSchema(
-          this.payload.config,
-          versionCollectionFields,
-          {
-            disableUnique: true,
-            draftsEnabled: true,
-            options: {
-              timestamps: false,
-              minimize: false,
-            },
-          },
-        );
-
-        if (collection.indexes) {
-          collection.indexes.forEach((index) => {
-            // prefix 'version.' to each field in the index
-            const versionIndex = {
-              fields: {},
-              options: index.options,
-            };
-            Object.entries(index.fields)
-              .forEach(([key, value]) => {
-                versionIndex.fields[`version.${key}`] = value;
-              });
-            versionSchema.index(versionIndex.fields, versionIndex.options);
-          });
-        }
-
-        versionSchema.plugin<any, PaginateOptions>(paginate, { useEstimatedCount: true })
-          .plugin(
-            getBuildQueryPlugin({
-              collectionSlug: collection.slug,
-              versionsFields: versionCollectionFields,
-            }),
-          );
-
-        const model = mongoose.model(
-          versionModelName,
-          versionSchema,
-          versionModelName,
-        ) as CollectionModel;
-        // this.payload.versions[collection.slug] = model;
-        this.versions[collection.slug] = model;
-      }
-
-      const model = mongoose.model(
-        collection.slug,
-        schema,
-        this.autoPluralization === true ? undefined : collection.slug,
-      ) as CollectionModel;
-      this.collections[collection.slug] = model;
-
-      this.payload.collections[collection.slug] = {
-        config: collection,
-      };
-    },
-  );
-
-  const model = buildGlobalModel(this.payload.config);
-  this.globals = model;
-=======
 import type { PaginateOptions } from 'mongoose'
 import type { Init } from 'payload/database'
 import type { SanitizedCollectionConfig } from 'payload/types'
@@ -174,7 +86,6 @@
 
   const model = buildGlobalModel(this.payload.config)
   this.globals = model
->>>>>>> 48398db2
 
   this.payload.config.globals.forEach((global) => {
     if (global.versions) {
