@import '../../../../scss/styles';

.ContentEditable__root > div:has(.lexical-block) {
  // Fixes a bug where, if the block field has a Select field, the Select field's dropdown menu would be hidden behind the lexical editor.
  z-index: 1;
}

.lexical-block {
  display: flex;
  flex-direction: column;
  gap: calc(var(--base) / 2);
  @extend %body;

  &__row {
    .collapsible__toggle-wrap {
      padding-inline-start: base(0.4);
    }
  }

  margin: 0 0 1.5em;

  &__header {
    h3 {
      margin: 0;
    }
  }

  &__header-wrap {
    display: flex;
    align-items: flex-end;
    width: 100%;
    justify-content: space-between;
  }

  &__heading-with-error {
    display: flex;
    align-items: center;
    gap: calc(var(--base) * 0.5);
  }

  &--has-no-error {
    > .array-field__header .array-field__heading-with-error {
      color: var(--theme-text);
    }
  }

  &--has-error {
    > .array-field__header {
      color: var(--theme-error-500);
    }
  }

  &__error-pill {
    align-self: center;
  }

  &__header-actions {
    list-style: none;
    margin: 0;
    padding: 0;
    display: flex;
  }

  &__header-action {
    @extend %btn-reset;
    cursor: pointer;
    margin-left: calc(var(--base) * 0.5);

    &:hover,
    &:focus-visible {
      text-decoration: underline;
    }
  }

  .collapsible {
    &__header-wrap {
      //  Make more space for the block header (default right: is `calc(var(--base) * 3)`) so that the remove button aligns nicely to the right
      right: calc(var(--base) * 1.5);
    }
  }

  &__removeButton.btn {
    margin: 0;
    pointer-events: all;
    border-radius: 100px;

    &:hover {
      background: var(--theme-elevation-0);
    }
  }

  &__block-header {
    pointer-events: none;
  }


  &__block-header,
  &__block-header > div {
    display: flex;
    max-width: 100%;
    width: 100%;
    overflow: hidden;
    gap: calc(var(--base) * 0.375);
<<<<<<< HEAD
=======
    justify-content: flex-start;
    pointer-events: none;

    & > * {
      pointer-events: all;
    }
>>>>>>> 93e81314
  }

  &__block-number {
    flex-shrink: 0;
  }

  &__block-pill {
    flex-shrink: 0;
    display: block;
    line-height: unset;
  }

  &__rows {
    display: flex;
    flex-direction: column;
    gap: calc(var(--base) / 2);
  }

  &__drawer-toggler {
    background-color: transparent;
    margin: 0;
    padding: 0;
    border: none;
    align-self: flex-start;

    .btn {
      color: var(--theme-elevation-400);
      margin: 0;

      &:hover {
        color: var(--theme-elevation-800);
      }
    }
  }
}

html[data-theme='light'] {
  .blocks-field--has-error {
    .section-title__input,
    .blocks-field__heading-with-error {
      color: var(--theme-error-750);
    }
  }
}

html[data-theme='dark'] {
  .blocks-field--has-error {
    .section-title__input,
    .blocks-field__heading-with-error {
      color: var(--theme-error-500);
    }
  }
}<|MERGE_RESOLUTION|>--- conflicted
+++ resolved
@@ -81,18 +81,15 @@
 
   &__removeButton.btn {
     margin: 0;
-    pointer-events: all;
-    border-radius: 100px;
-
-    &:hover {
-      background: var(--theme-elevation-0);
-    }
   }
 
   &__block-header {
     pointer-events: none;
   }
 
+  &__block-header * {
+    pointer-events: all;
+  }
 
   &__block-header,
   &__block-header > div {
@@ -101,15 +98,12 @@
     width: 100%;
     overflow: hidden;
     gap: calc(var(--base) * 0.375);
-<<<<<<< HEAD
-=======
     justify-content: flex-start;
     pointer-events: none;
 
     & > * {
       pointer-events: all;
     }
->>>>>>> 93e81314
   }
 
   &__block-number {
