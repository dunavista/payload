--- conflicted
+++ resolved
@@ -1,8 +1,11 @@
-<<<<<<< HEAD
-import type { Block, BlocksField, Config, FieldSchemaMap, PayloadComponent } from 'payload'
-=======
-import type { Block, BlocksField, Config, FieldSchemaMap, FlattenedBlocksField } from 'payload'
->>>>>>> 3da9be00
+import type {
+  Block,
+  BlocksField,
+  Config,
+  FieldSchemaMap,
+  FlattenedBlocksField,
+  PayloadComponent,
+} from 'payload'
 
 import { fieldsToJSONSchema, flattenAllFields, sanitizeFields } from 'payload'
 
@@ -114,7 +117,10 @@
             fields.push({
               name: field?.name + '_lexical_wrapper_blocks',
               type: 'blocks',
-              blocks: props.wrapperBlocks.map((wrapperBlock) => wrapperBlock.block),
+              blocks: props.wrapperBlocks.map((wrapperBlock) => ({
+                ...wrapperBlock.block,
+                flattenedFields: flattenAllFields({ fields: wrapperBlock.block.fields }),
+              })),
             })
           }
 
