import type { SerializedLexicalNode } from 'lexical'
import type {
  ClientComponentProps,
  FieldPaths,
  RichTextFieldClient,
  RichTextField as RichTextFieldType,
  ServerComponentProps,
} from 'payload'

import { renderField } from '@payloadcms/ui/forms/renderField'
import React from 'react'

import type { SanitizedServerEditorConfig } from '../lexical/config/types.js'
import type { LexicalFieldAdminProps, LexicalRichTextFieldProps } from '../types.js'

// eslint-disable-next-line payload/no-imports-from-exports-dir
import { RichTextField } from '../exports/client/index.js'
import { buildInitialState } from '../utilities/buildInitialState.js'
import { initLexicalFeatures } from '../utilities/initLexicalFeatures.js'

export const RscEntryLexicalField: React.FC<
  {
    admin: LexicalFieldAdminProps
    sanitizedEditorConfig: SanitizedServerEditorConfig
  } & ClientComponentProps &
    Pick<FieldPaths, 'path'> &
    ServerComponentProps
> = async (args) => {
  const field: RichTextFieldType = args.field as RichTextFieldType
  const path = args.path ?? (args.clientField as RichTextFieldClient).name
  const schemaPath = args.schemaPath ?? path
<<<<<<< HEAD
  const { clientFeatures, featureClientImportMap, featureClientSchemaMap } = initLexicalFeatures({
=======

  const { clientFeatures, featureClientSchemaMap } = initLexicalFeatures({
    clientFieldSchemaMap: args.clientFieldSchemaMap,
>>>>>>> 3da9be00
    fieldSchemaMap: args.fieldSchemaMap,
    i18n: args.i18n,
    path,
    payload: args.payload,
    sanitizedEditorConfig: args.sanitizedEditorConfig,
    schemaPath,
  })

  let initialLexicalFormState = {}
  if (args.data?.[field.name]?.root?.children?.length) {
    initialLexicalFormState = await buildInitialState({
      context: {
        id: args.id,
        clientFieldSchemaMap: args.clientFieldSchemaMap,
        collectionSlug: args.collectionSlug,
        field,
        fieldSchemaMap: args.fieldSchemaMap,
        lexicalFieldSchemaPath: schemaPath,
        operation: args.operation,
        permissions: args.permissions,
        preferences: args.preferences,
        renderFieldFn: renderField,
        req: args.req,
      },
      nodeData: args.data?.[field.name]?.root?.children as SerializedLexicalNode[],
    })
  }

  const props: LexicalRichTextFieldProps = {
    admin: args.admin,
    clientFeatures,
<<<<<<< HEAD
    featureClientImportMap,
    featureClientSchemaMap,
=======
    featureClientSchemaMap, // TODO: Does client need this? Why cant this just live in the server
>>>>>>> 3da9be00
    field: args.clientField as RichTextFieldClient,
    forceRender: args.forceRender,
    initialLexicalFormState,
    lexicalEditorConfig: args.sanitizedEditorConfig.lexical,
    path,
    permissions: args.permissions,
    readOnly: args.readOnly,
    renderedBlocks: args.renderedBlocks,
    schemaPath,
  }

  for (const key in props) {
    if (props[key as keyof LexicalRichTextFieldProps] === undefined) {
      delete props[key as keyof LexicalRichTextFieldProps]
    }
  }

  return <RichTextField {...props} />
}<|MERGE_RESOLUTION|>--- conflicted
+++ resolved
@@ -29,13 +29,8 @@
   const field: RichTextFieldType = args.field as RichTextFieldType
   const path = args.path ?? (args.clientField as RichTextFieldClient).name
   const schemaPath = args.schemaPath ?? path
-<<<<<<< HEAD
   const { clientFeatures, featureClientImportMap, featureClientSchemaMap } = initLexicalFeatures({
-=======
-
-  const { clientFeatures, featureClientSchemaMap } = initLexicalFeatures({
     clientFieldSchemaMap: args.clientFieldSchemaMap,
->>>>>>> 3da9be00
     fieldSchemaMap: args.fieldSchemaMap,
     i18n: args.i18n,
     path,
@@ -67,12 +62,8 @@
   const props: LexicalRichTextFieldProps = {
     admin: args.admin,
     clientFeatures,
-<<<<<<< HEAD
     featureClientImportMap,
-    featureClientSchemaMap,
-=======
     featureClientSchemaMap, // TODO: Does client need this? Why cant this just live in the server
->>>>>>> 3da9be00
     field: args.clientField as RichTextFieldClient,
     forceRender: args.forceRender,
     initialLexicalFormState,
