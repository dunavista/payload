{
  "name": "@payloadcms/richtext-lexical",
  "version": "3.0.0-beta.107",
  "description": "The officially supported Lexical richtext adapter for Payload",
  "homepage": "https://payloadcms.com",
  "repository": {
    "type": "git",
    "url": "https://github.com/payloadcms/payload.git",
    "directory": "packages/richtext-lexical"
  },
  "license": "MIT",
  "author": "Payload <dev@payloadcms.com> (https://payloadcms.com)",
  "sideEffects": false,
  "type": "module",
  "exports": {
    ".": {
      "import": "./src/index.ts",
      "types": "./src/index.ts",
      "default": "./src/index.ts"
    },
    "./client": {
      "import": "./src/exports/client/index.ts",
      "types": "./src/exports/client/index.ts",
      "default": "./src/exports/client/index.ts"
    },
    "./migrate": {
      "import": "./src/exports/server/migrate.ts",
      "types": "./src/exports/server/migrate.ts",
      "default": "./src/exports/server/migrate.ts"
    },
    "./jsx": {
      "import": "./src/exports/server/jsx.ts",
      "types": "./src/exports/server/jsx.ts",
      "default": "./src/exports/server/jsx.ts"
    },
    "./shared": {
      "import": "./src/exports/shared.ts",
      "types": "./src/exports/shared.ts",
      "default": "./src/exports/shared.ts"
    },
    "./generateComponentMap": "./src/utilities/generateComponentMap.tsx"
  },
  "main": "./src/index.ts",
  "types": "./src/index.ts",
  "files": [
    "dist"
  ],
  "scripts": {
    "build": "pnpm build:reactcompiler",
    "build:babel": "rm -rf dist_optimized && babel dist --out-dir dist_optimized --source-maps --extensions .ts,.js,.tsx,.jsx,.cjs,.mjs && rm -rf dist && mv dist_optimized dist",
    "build:clean": "find . \\( -type d \\( -name build -o -name dist -o -name .cache \\) -o -type f -name tsconfig.tsbuildinfo \\) -exec rm -rf {} + && pnpm build",
    "build:esbuild": "node bundle.js && rm -rf dist/exports/client && mv dist/exports/client_optimized dist/exports/client",
    "build:reactcompiler": "rm -rf dist && rm -rf tsconfig.tsbuildinfo && pnpm build:swc && pnpm build:babel && pnpm copyfiles && pnpm build:esbuild && pnpm build:types",
    "build:swc": "swc ./src -d ./dist --config-file .swcrc --strip-leading-paths",
    "build:types": "tsc --emitDeclarationOnly --outDir dist",
    "build:without_reactcompiler": "rm -rf dist && rm -rf tsconfig.tsbuildinfo && pnpm copyfiles && pnpm build:types && pnpm build:swc && pnpm build:esbuild && rm -rf dist/exports/client && mv dist/exports/client_unoptimized dist/exports/client",
    "clean": "rimraf {dist,*.tsbuildinfo}",
    "copyfiles": "copyfiles -u 1 \"src/**/*.{html,css,ttf,woff,woff2,eot,svg,jpg,png,json}\" dist/",
    "lint": "eslint .",
    "lint:fix": "eslint . --fix",
    "prepublishOnly": "pnpm clean && pnpm turbo build",
    "translateNewKeys": "node --no-deprecation --import @swc-node/register/esm-register scripts/translateNewKeys.ts"
  },
  "dependencies": {
    "@lexical/headless": "0.17.0",
    "@lexical/link": "0.17.0",
    "@lexical/list": "0.17.0",
    "@lexical/mark": "0.17.0",
    "@lexical/markdown": "file:./lexical-markdown-0.17.0.tgz",
    "@lexical/react": "0.17.0",
    "@lexical/rich-text": "0.17.0",
    "@lexical/selection": "0.17.0",
    "@lexical/utils": "0.17.0",
    "@payloadcms/translations": "workspace:*",
    "@payloadcms/ui": "workspace:*",
    "@types/uuid": "10.0.0",
    "acorn": "8.12.1",
    "bson-objectid": "2.0.4",
    "dequal": "2.0.3",
    "escape-html": "1.0.3",
    "lexical": "0.17.0",
    "mdast-util-from-markdown": "2.0.1",
    "mdast-util-mdx-jsx": "3.1.2",
    "micromark-extension-mdx-jsx": "3.0.0",
    "react-error-boundary": "4.0.13",
    "uuid": "10.0.0"
  },
  "devDependencies": {
    "@babel/cli": "^7.24.5",
    "@babel/core": "^7.24.5",
    "@babel/preset-env": "^7.24.5",
    "@babel/preset-react": "^7.24.1",
    "@babel/preset-typescript": "^7.24.1",
    "@lexical/eslint-plugin": "0.17.0",
    "@payloadcms/eslint-config": "workspace:*",
    "@types/escape-html": "1.0.4",
    "@types/json-schema": "7.0.15",
    "@types/node": "22.5.4",
    "@types/react": "npm:types-react@19.0.0-rc.1",
    "@types/react-dom": "npm:types-react-dom@19.0.0-rc.1",
    "babel-plugin-react-compiler": "0.0.0-experimental-48eb8f4-20240822",
    "babel-plugin-transform-remove-imports": "^1.8.0",
    "esbuild": "0.23.1",
    "esbuild-sass-plugin": "3.3.1",
    "eslint-plugin-react-compiler": "0.0.0-experimental-7670337-20240918",
    "payload": "workspace:*",
    "swc-plugin-transform-remove-imports": "1.15.0"
  },
  "peerDependencies": {
    "@faceless-ui/modal": "3.0.0-beta.2",
    "@faceless-ui/scroll-info": "2.0.0-beta.0",
    "@lexical/headless": "0.17.0",
    "@lexical/link": "0.17.0",
    "@lexical/list": "0.17.0",
    "@lexical/mark": "0.17.0",
    "@lexical/markdown": "file:./lexical-markdown-0.17.0.tgz",
    "@lexical/react": "0.17.0",
    "@lexical/rich-text": "0.17.0",
    "@lexical/selection": "0.17.0",
    "@lexical/table": "0.17.0",
    "@lexical/utils": "0.17.0",
    "@payloadcms/next": "workspace:*",
    "lexical": "0.17.0",
    "payload": "workspace:*",
    "react": "^19.0.0 || ^19.0.0-rc-5dcb0097-20240918",
    "react-dom": "^19.0.0 || ^19.0.0-rc-5dcb0097-20240918"
  },
  "engines": {
    "node": "^18.20.2 || >=20.9.0"
  },
  "publishConfig": {
    "exports": {
      ".": {
        "import": "./dist/index.js",
        "types": "./dist/index.d.ts",
        "default": "./dist/index.js"
      },
      "./client": {
        "import": "./dist/exports/client/index.js",
        "types": "./dist/exports/client/index.d.ts",
        "default": "./dist/exports/client/index.js"
      },
      "./migrate": {
        "import": "./dist/exports/server/migrate.js",
        "types": "./dist/exports/server/migrate.d.ts",
        "default": "./dist/exports/server/migrate.js"
      },
      "./jsx": {
        "import": "./dist/exports/server/jsx.js",
        "types": "./dist/exports/server/jsx.d.ts",
        "default": "./dist/exports/server/jsx.js"
      },
      "./shared": {
        "import": "./dist/exports/shared.js",
        "types": "./dist/exports/shared.d.ts",
        "default": "./dist/exports/shared.js"
      },
      "./generateComponentMap": {
        "import": "./dist/utilities/generateComponentMap.js",
        "types": "./dist/utilities/generateComponentMap.d.ts",
        "default": "./dist/utilities/generateComponentMap.js"
      }
    },
    "main": "./dist/index.js",
    "registry": "https://registry.npmjs.org/",
    "types": "./dist/index.d.ts"
  },
  "overrides": {
<<<<<<< HEAD
    "@types/react": "npm:types-react@19.0.0-rc.0",
    "@types/react-dom": "npm:types-react-dom@19.0.0-rc.0",
    "@lexical/markdown": "file:./lexical-markdown-0.17.0.tgz"
=======
    "@types/react": "npm:types-react@19.0.0-rc.1",
    "@types/react-dom": "npm:types-react-dom@19.0.0-rc.1"
>>>>>>> cb831362
  }
}<|MERGE_RESOLUTION|>--- conflicted
+++ resolved
@@ -166,13 +166,8 @@
     "types": "./dist/index.d.ts"
   },
   "overrides": {
-<<<<<<< HEAD
-    "@types/react": "npm:types-react@19.0.0-rc.0",
-    "@types/react-dom": "npm:types-react-dom@19.0.0-rc.0",
-    "@lexical/markdown": "file:./lexical-markdown-0.17.0.tgz"
-=======
+    "@lexical/markdown": "file:./lexical-markdown-0.17.0.tgz",
     "@types/react": "npm:types-react@19.0.0-rc.1",
     "@types/react-dom": "npm:types-react-dom@19.0.0-rc.1"
->>>>>>> cb831362
   }
 }