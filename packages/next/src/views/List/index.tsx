import type { ListPreferences, ListViewClientProps } from '@payloadcms/ui'
import type { AdminViewProps, CollectionSlug, Where } from 'payload'

import {
  DefaultListView,
  HydrateAuthProvider,
  ListInfoProvider,
  ListQueryProvider,
} from '@payloadcms/ui'
import { formatAdminURL } from '@payloadcms/ui/shared'
import { notFound } from 'next/navigation.js'
import { renderTable } from 'packages/ui/src/utilities/renderTable.js'
import { mergeListSearchAndWhere } from 'payload'
import { isNumber } from 'payload/shared'
import React, { Fragment } from 'react'

import { RenderServerComponent } from '../../../../ui/src/elements/RenderServerComponent/index.js'

export { generateListMetadata } from './meta.js'

export const ListView: React.FC<AdminViewProps> = async ({
  initPageResult,
  params,
  // payloadServerAction,
  clientConfig,
  searchParams,
}) => {
  const {
    collectionConfig,
    collectionConfig: {
      slug: collectionSlug,
      admin: { defaultColumns, useAsTitle },
      defaultSort,
      fields,
    },
    locale: fullLocale,
    permissions,
    req,
    req: {
      i18n,
      locale,
      payload,
      payload: { config },
      query,
      user,
    },
    visibleEntities,
  } = initPageResult

  if (!permissions?.collections?.[collectionSlug]?.read?.permission) {
    notFound()
  }

  let listPreferences: ListPreferences
  const preferenceKey = `${collectionSlug}-list`

  try {
    listPreferences = (await payload
      .find({
        collection: 'payload-preferences',
        depth: 0,
        limit: 1,
        req,
        user,
        where: {
          and: [
            {
              key: {
                equals: preferenceKey,
              },
            },
            {
              'user.relationTo': {
                equals: user.collection,
              },
            },
            {
              'user.value': {
                equals: user?.id,
              },
            },
          ],
        },
      })
      ?.then((res) => res?.docs?.[0]?.value)) as ListPreferences
  } catch (_err) {} // eslint-disable-line no-empty

  const {
    routes: { admin: adminRoute },
  } = config

  if (collectionConfig) {
    if (!visibleEntities.collections.includes(collectionSlug)) {
      return notFound()
    }

    const page = isNumber(query?.page) ? Number(query.page) : 0
    const whereQuery = mergeListSearchAndWhere({
      collectionConfig,
      query: {
        search: typeof query?.search === 'string' ? query.search : undefined,
        where: (query?.where as Where) || undefined,
      },
    })

    const limit = isNumber(query?.limit)
      ? Number(query.limit)
      : listPreferences?.limit || collectionConfig.admin.pagination.defaultLimit

    const sort =
      query?.sort && typeof query.sort === 'string'
        ? query.sort
<<<<<<< HEAD
        : listPreferences?.sort || defaultSort || undefined
=======
        : listPreferences?.sort ||
          (typeof collectionConfig.defaultSort === 'string'
            ? collectionConfig.defaultSort
            : undefined)
>>>>>>> 1b1dc82c

    const data = await payload.find({
      collection: collectionSlug,
      depth: 0,
      draft: true,
      fallbackLocale: null,
      includeLockStatus: true,
      limit,
      locale,
      overrideAccess: false,
      page,
      req,
      sort,
      user,
      where: whereQuery || {},
    })

    const Table = renderTable({
      clientFields: clientConfig.collections.find((c) => c.slug === collectionSlug)?.fields,
      collectionSlug,
      columnPreferences: listPreferences?.columns,
      data,
      defaultColumns,
      enableRowSelections: true,
      fields,
      importMap: payload.importMap,
      useAsTitle,
    })

    const clientProps: ListViewClientProps = {
      collectionSlug,
      listPreferences,
      Table,
    }

    return (
      <Fragment>
        <HydrateAuthProvider permissions={permissions} />
        <ListInfoProvider
          collectionSlug={collectionSlug}
          hasCreatePermission={permissions?.collections?.[collectionSlug]?.create?.permission}
          newDocumentURL={formatAdminURL({
            adminRoute,
            path: `/collections/${collectionSlug}/create`,
          })}
        >
          <ListQueryProvider
            data={data}
            defaultLimit={limit || collectionConfig?.admin?.pagination?.defaultLimit}
            defaultSort={sort}
            modifySearchParams
            preferenceKey={preferenceKey}
          >
            <RenderServerComponent
              clientProps={clientProps}
              Component={collectionConfig?.admin?.components?.views?.list.Component}
              Fallback={DefaultListView}
              importMap={payload.importMap}
              serverProps={{
                collectionConfig,
                collectionSlug,
                data,
                hasCreatePermission: permissions?.collections?.[collectionSlug]?.create?.permission,
                i18n,
                limit,
                listPreferences,
                listSearchableFields: collectionConfig.admin.listSearchableFields,
                locale: fullLocale,
                newDocumentURL: formatAdminURL({
                  adminRoute,
                  path: `/collections/${collectionSlug}/create`,
                }),
                params,
                payload,
                permissions,
                searchParams,
                user,
              }}
            />
          </ListQueryProvider>
        </ListInfoProvider>
      </Fragment>
    )
  }

  return notFound()
}<|MERGE_RESOLUTION|>--- conflicted
+++ resolved
@@ -110,14 +110,10 @@
     const sort =
       query?.sort && typeof query.sort === 'string'
         ? query.sort
-<<<<<<< HEAD
-        : listPreferences?.sort || defaultSort || undefined
-=======
         : listPreferences?.sort ||
           (typeof collectionConfig.defaultSort === 'string'
             ? collectionConfig.defaultSort
             : undefined)
->>>>>>> 1b1dc82c
 
     const data = await payload.find({
       collection: collectionSlug,
