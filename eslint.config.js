import payloadEsLintConfig from '@payloadcms/eslint-config'
import payloadPlugin from '@payloadcms/eslint-plugin'

export const defaultESLintIgnores = [
  '**/.temp',
  '**/.*', // ignore all dotfiles
  '**/.git',
  '**/.hg',
  '**/.pnp.*',
  '**/.svn',
  '**/playwright.config.ts',
  '**/jest.config.js',
  '**/tsconfig.tsbuildinfo',
  '**/README.md',
  '**/eslint.config.js',
  '**/payload-types.ts',
  '**/dist/',
  '**/.yarn/',
  '**/build/',
  '**/node_modules/',
  '**/temp/',
]

/** @typedef {import('eslint').Linter.FlatConfig} */
let FlatConfig

export const rootParserOptions = {
  sourceType: 'module',
  ecmaVersion: 'latest',
  projectService: {
    maximumDefaultProjectFileMatchCount_THIS_WILL_SLOW_DOWN_LINTING: 40,
<<<<<<< HEAD
    allowDefaultProject: ['scripts/*.ts', '*.js', '*.mjs'],
=======
    allowDefaultProject: ['scripts/*.ts', '*.js', '*.mjs', '*.spec.ts', '*.d.ts'],
>>>>>>> 9bcdf0dc
  },
}

/** @type {FlatConfig[]} */
export const rootEslintConfig = [
  ...payloadEsLintConfig,
  {
    ignores: [
      ...defaultESLintIgnores,
      'packages/eslint-*/**',
      'test/live-preview/next-app',
      'packages/**/*.spec.ts',
      'templates/**',
    ],
  },
  {
    plugins: {
      payload: payloadPlugin,
    },
    rules: {
      'payload/no-jsx-import-statements': 'warn',
      'payload/no-relative-monorepo-imports': 'error',
      'payload/no-imports-from-exports-dir': 'error',
      'payload/no-imports-from-self': 'error',
    },
  },
  {
    files: ['scripts/**/*.ts'],
    rules: {
      '@typescript-eslint/no-unused-vars': 'off',
      'no-console': 'off',
      'perfectionist/sort-object-types': 'off',
      'perfectionist/sort-objects': 'off',
    },
  },
]

export default [
  ...rootEslintConfig,
  {
    languageOptions: {
      parserOptions: {
        ...rootParserOptions,
        projectService: true,
        tsconfigRootDir: import.meta.dirname,
      },
    },
  },
  {
    files: ['packages/eslint-config/**/*.ts'],
    rules: {
      'perfectionist/sort-objects': 'off',
    },
  },
  {
    files: ['templates/vercel-postgres/**'],
    rules: {
      'no-restricted-exports': 'off',
    },
  },
]<|MERGE_RESOLUTION|>--- conflicted
+++ resolved
@@ -29,11 +29,7 @@
   ecmaVersion: 'latest',
   projectService: {
     maximumDefaultProjectFileMatchCount_THIS_WILL_SLOW_DOWN_LINTING: 40,
-<<<<<<< HEAD
-    allowDefaultProject: ['scripts/*.ts', '*.js', '*.mjs'],
-=======
-    allowDefaultProject: ['scripts/*.ts', '*.js', '*.mjs', '*.spec.ts', '*.d.ts'],
->>>>>>> 9bcdf0dc
+    allowDefaultProject: ['scripts/*.ts', '*.js', '*.mjs', '*.d.ts'],
   },
 }
 
